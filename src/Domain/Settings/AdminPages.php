--- conflicted
+++ resolved
@@ -1612,1094 +1612,4 @@
 
         return null;
     }
-<<<<<<< HEAD
-}
-=======
-
-    /**
-     * @return array<string, array<string, mixed>>
-     */
-    private function definePages(): array
-    {
-        return [
-            'general' => [
-                'page_title'   => __('Impostazioni generali', 'fp-restaurant-reservations'),
-                'menu_title'   => __('Generali', 'fp-restaurant-reservations'),
-                'breadcrumb'   => __('Generali', 'fp-restaurant-reservations'),
-                'slug'         => 'fp-resv-settings',
-                'option_group' => 'fp_resv_general',
-                'option_name'  => 'fp_resv_general',
-                'sections'     => [
-                    'general-defaults' => [
-                        'title'       => __('Preferenze di base', 'fp-restaurant-reservations'),
-                        'description' => __('Configura i dati principali del ristorante e le preferenze predefinite per le prenotazioni.', 'fp-restaurant-reservations'),
-                        'fields'      => [
-                            'restaurant_name' => [
-                                'label'       => __('Nome del ristorante', 'fp-restaurant-reservations'),
-                                'type'        => 'text',
-                                'default'     => '',
-                                'description' => __('Comparirà nelle email e nel form di prenotazione.', 'fp-restaurant-reservations'),
-                            ],
-                            'enable_manage_page' => [
-                                'label'          => __('Pagina gestione prenotazione', 'fp-restaurant-reservations'),
-                                'type'           => 'checkbox',
-                                'checkbox_label' => __('Abilita la pagina self-service (link dalle email)', 'fp-restaurant-reservations'),
-                                'default'        => '1',
-                                'description'    => __('Se disabilitata, i link “Gestisci prenotazione” non mostreranno la pagina.', 'fp-restaurant-reservations'),
-                            ],
-                            'enable_manage_requests' => [
-                                'label'          => __('Richieste dal cliente (annullo/modifica)', 'fp-restaurant-reservations'),
-                                'type'           => 'checkbox',
-                                'checkbox_label' => __('Permetti invio richieste allo staff dalla pagina gestione', 'fp-restaurant-reservations'),
-                                'default'        => '1',
-                            ],
-                            'manage_requests_notice' => [
-                                'label'       => __('Testo informativo pagina gestione', 'fp-restaurant-reservations'),
-                                'type'        => 'textarea',
-                                'rows'        => 3,
-                                'default'     => '',
-                                'description' => __('Mostrato sotto il form (es. privacy, tempi di risposta).', 'fp-restaurant-reservations'),
-                            ],
-                            'restaurant_timezone' => [
-                                'label'       => __('Timezone predefinita', 'fp-restaurant-reservations'),
-                                'type'        => 'text',
-                                'default'     => 'Europe/Rome',
-                                'description' => __('Inserisci un identificativo valido (es. Europe/Rome).', 'fp-restaurant-reservations'),
-                            ],
-                            'default_party_size' => [
-                                'label'       => __('Coperti predefiniti', 'fp-restaurant-reservations'),
-                                'type'        => 'integer',
-                                'default'     => '2',
-                                'min'         => 1,
-                                'max'         => 20,
-                                'description' => __('Numero di persone proposto nel form.', 'fp-restaurant-reservations'),
-                            ],
-                            'default_reservation_status' => [
-                                'label'       => __('Stato prenotazione di default', 'fp-restaurant-reservations'),
-                                'type'        => 'select',
-                                'options'     => [
-                                    'pending'   => __('In attesa', 'fp-restaurant-reservations'),
-                                    'confirmed' => __('Confermata', 'fp-restaurant-reservations'),
-                                ],
-                                'default'     => 'pending',
-                                'description' => __('Stato assegnato automaticamente alle nuove richieste manuali.', 'fp-restaurant-reservations'),
-                            ],
-                            'default_currency' => [
-                                'label'       => __('Valuta principale', 'fp-restaurant-reservations'),
-                                'type'        => 'text',
-                                'default'     => 'EUR',
-                                'description' => __('Codice ISO a 3 lettere (es. EUR).', 'fp-restaurant-reservations'),
-                            ],
-                            'enable_waitlist' => [
-                                'label'          => __('Lista d\'attesa', 'fp-restaurant-reservations'),
-                                'type'           => 'checkbox',
-                                'checkbox_label' => __('Abilita la gestione delle richieste in lista d\'attesa', 'fp-restaurant-reservations'),
-                                'default'        => '0',
-                            ],
-                            'data_retention_months' => [
-                                'label'       => __('Conservazione dati (mesi)', 'fp-restaurant-reservations'),
-                                'type'        => 'integer',
-                                'default'     => '24',
-                                'min'         => 1,
-                                'max'         => 120,
-                                'description' => __('I dati delle prenotazioni verranno anonimizzati dopo il periodo indicato.', 'fp-restaurant-reservations'),
-                            ],
-                            'keep_data_on_uninstall' => [
-                                'label'          => __('Mantieni dati alla disinstallazione', 'fp-restaurant-reservations'),
-                                'type'           => 'checkbox',
-                                'checkbox_label' => __('Conserva tutte le impostazioni e i dati nel database quando disinstalli il plugin', 'fp-restaurant-reservations'),
-                                'default'        => '1',
-                                'description'    => __('Se attivo, i tuoi dati (prenotazioni, clienti, impostazioni) rimarranno nel database anche dopo la disinstallazione del plugin. Questo ti permette di reinstallare il plugin senza perdere configurazioni. Disabilita solo se vuoi eliminare completamente tutti i dati del plugin.', 'fp-restaurant-reservations'),
-                            ],
-                        ],
-                    ],
-                    'general-service-hours' => [
-                        'title'       => __('Turni & disponibilità', 'fp-restaurant-reservations'),
-                        'description' => __('Definisci i pulsanti di selezione pasto mostrati nel primo step del form e la relativa disponibilità.', 'fp-restaurant-reservations'),
-                        'fields'      => [
-                            'frontend_meals' => [
-                                'label'       => __('Pasti disponibili', 'fp-restaurant-reservations'),
-                                'type'        => 'meal_plan',
-                                'default'     => '',
-                                'description' => __('Configura i pasti mostrati nel form, selezionando orari, durata dei turni, buffer, capacità e costo a persona senza ricordare la sintassi testuale.', 'fp-restaurant-reservations'),
-                            ],
-                        ],
-                    ],
-                    'general-layout-preferences' => [
-                        'title'       => __('Sale & tavoli', 'fp-restaurant-reservations'),
-                        'description' => __('Configura le preferenze del planner sale, delle combinazioni tavoli e dei suggerimenti automatici.', 'fp-restaurant-reservations'),
-                        'fields'      => [
-                            'tables_enabled' => [
-                                'label'          => __('Abilita Sale & Tavoli', 'fp-restaurant-reservations'),
-                                'type'           => 'checkbox',
-                                'checkbox_label' => __('Attiva il planner sale e la gestione tavoli. Se disattivato, il sistema usa solo la capienza.', 'fp-restaurant-reservations'),
-                                'default'        => '0',
-                                'legacy_option'  => 'fp_resv_rooms',
-                            ],
-                            'layout_unit' => [
-                                'label'          => __('Unità di misura layout', 'fp-restaurant-reservations'),
-                                'type'           => 'select',
-                                'options'        => [
-                                    'meters' => __('Metri', 'fp-restaurant-reservations'),
-                                    'feet'   => __('Piedi', 'fp-restaurant-reservations'),
-                                ],
-                                'default'        => 'meters',
-                                'legacy_option'  => 'fp_resv_rooms',
-                            ],
-                            'default_room_capacity' => [
-                                'label'          => __('Capienza sala predefinita', 'fp-restaurant-reservations'),
-                                'type'           => 'integer',
-                                'default'        => '40',
-                                'min'            => 1,
-                                'max'            => 200,
-                                'legacy_option'  => 'fp_resv_rooms',
-                            ],
-                            'merge_strategy' => [
-                                'label'          => __('Strategia merge tavoli', 'fp-restaurant-reservations'),
-                                'type'           => 'select',
-                                'options'        => [
-                                    'manual' => __('Solo manuale', 'fp-restaurant-reservations'),
-                                    'smart'  => __('Suggerisci automaticamente combinazioni', 'fp-restaurant-reservations'),
-                                ],
-                                'default'        => 'smart',
-                                'legacy_option'  => 'fp_resv_rooms',
-                            ],
-                            'split_confirmation' => [
-                                'label'          => __('Conferma separazione tavoli', 'fp-restaurant-reservations'),
-                                'type'           => 'checkbox',
-                                'checkbox_label' => __('Richiedi conferma prima di dividere tavoli uniti.', 'fp-restaurant-reservations'),
-                                'default'        => '1',
-                                'legacy_option'  => 'fp_resv_rooms',
-                            ],
-                            'grid_size' => [
-                                'label'          => __('Dimensione griglia (px)', 'fp-restaurant-reservations'),
-                                'type'           => 'integer',
-                                'default'        => '20',
-                                'min'            => 5,
-                                'max'            => 80,
-                                'legacy_option'  => 'fp_resv_rooms',
-                            ],
-                            'suggestion_strategy' => [
-                                'label'          => __('Suggeritore tavolo', 'fp-restaurant-reservations'),
-                                'type'           => 'select',
-                                'options'        => [
-                                    'capacity' => __('Priorità capienza', 'fp-restaurant-reservations'),
-                                    'distance' => __('Distanza da ingressi/uscite', 'fp-restaurant-reservations'),
-                                    'hybrid'   => __('Bilanciato', 'fp-restaurant-reservations'),
-                                ],
-                                'default'        => 'hybrid',
-                                'legacy_option'  => 'fp_resv_rooms',
-                            ],
-                        ],
-                    ],
-                ],
-            ],
-            'notifications' => [
-                'page_title'   => __('Notifiche email', 'fp-restaurant-reservations'),
-                'menu_title'   => __('Notifiche', 'fp-restaurant-reservations'),
-                'slug'         => 'fp-resv-notifications',
-                'option_group' => 'fp_resv_notifications',
-                'option_name'  => 'fp_resv_notifications',
-                'sections'     => [
-                    'notifications-recipients' => [
-                        'title'       => __('Destinatari', 'fp-restaurant-reservations'),
-                        'description' => __('Email separate da virgola o nuova riga.', 'fp-restaurant-reservations'),
-                        'fields'      => [
-                            'restaurant_emails' => [
-                                'label'       => __('Email ristorante', 'fp-restaurant-reservations'),
-                                'type'        => 'email_list',
-                                'rows'        => 3,
-                                'default'     => ['info@francescopasseri.com'],
-                                'required'    => true,
-                                'description' => __('Notifiche operative inviate allo staff del ristorante.', 'fp-restaurant-reservations'),
-                            ],
-                            'webmaster_emails' => [
-                                'label'       => __('Email webmaster', 'fp-restaurant-reservations'),
-                                'type'        => 'email_list',
-                                'rows'        => 3,
-                                'default'     => ['info@francescopasseri.com'],
-                                'required'    => true,
-                                'description' => __('Riceve copie delle notifiche e degli errori critici.', 'fp-restaurant-reservations'),
-                            ],
-                        ],
-                    ],
-                    'notifications-preferences' => [
-                        'title'  => __('Preferenze di invio', 'fp-restaurant-reservations'),
-                        'fields' => [
-                            'sender_name' => [
-                                'label'       => __('Nome mittente', 'fp-restaurant-reservations'),
-                                'type'        => 'text',
-                                'default'     => 'FP Restaurant Reservations',
-                                'description' => __('Comparirà come mittente nelle email di sistema.', 'fp-restaurant-reservations'),
-                            ],
-                            'sender_email' => [
-                                'label'       => __('Email mittente', 'fp-restaurant-reservations'),
-                                'type'        => 'email',
-                                'default'     => 'info@francescopasseri.com',
-                            ],
-                            'reply_to_email' => [
-                                'label'   => __('Reply-To', 'fp-restaurant-reservations'),
-                                'type'    => 'email',
-                                'default' => '',
-                            ],
-                            'customer_template_logo_url' => [
-                                'label'       => __('Logo email', 'fp-restaurant-reservations'),
-                                'type'        => 'url',
-                                'default'     => '',
-                                'description' => __('URL dell\'immagine da mostrare nell\'header delle email personalizzate.', 'fp-restaurant-reservations'),
-                            ],
-                            'customer_template_header' => [
-                                'label'       => __('Header email (HTML)', 'fp-restaurant-reservations'),
-                                'type'        => 'textarea_html',
-                                'rows'        => 4,
-                                'default'     => '',
-                                'description' => __('Puoi usare HTML e segnaposto come {{restaurant.name}}, {{restaurant.logo_img}} o {{emails.year}}.', 'fp-restaurant-reservations'),
-                            ],
-                            'customer_template_footer' => [
-                                'label'       => __('Footer email (HTML)', 'fp-restaurant-reservations'),
-                                'type'        => 'textarea_html',
-                                'rows'        => 4,
-                                'default'     => '',
-                                'description' => __('Contenuto mostrato dopo il messaggio principale. Usa i segnaposto per personalizzare firma e contatti.', 'fp-restaurant-reservations'),
-                            ],
-                            'attach_ics' => [
-                                'label'          => __('Allega ICS', 'fp-restaurant-reservations'),
-                                'type'           => 'checkbox',
-                                'checkbox_label' => __('Allega il calendario ICS alle conferme.', 'fp-restaurant-reservations'),
-                                'default'        => '1',
-                            ],
-                            'notify_on_cancel' => [
-                                'label'          => __('Avvisa sugli annullamenti', 'fp-restaurant-reservations'),
-                                'type'           => 'checkbox',
-                                'checkbox_label' => __('Invia un avviso immediato quando una prenotazione viene annullata.', 'fp-restaurant-reservations'),
-                                'default'        => '1',
-                            ],
-                        ],
-                    ],
-                    'notifications-customer' => [
-                        'title'       => __('Email cliente', 'fp-restaurant-reservations'),
-                        'description' => __('Configura conferme, promemoria e follow-up gestiti direttamente dal plugin.', 'fp-restaurant-reservations'),
-                        'fields'      => [
-                            'customer_confirmation_channel' => [
-                                'label'       => __('Canale conferma', 'fp-restaurant-reservations'),
-                                'type'        => 'select',
-                                'options'     => [
-                                    'plugin' => __('Invia dal plugin', 'fp-restaurant-reservations'),
-                                    'brevo'  => __('Usa Brevo (se configurato)', 'fp-restaurant-reservations'),
-                                ],
-                                'default'     => 'plugin',
-                                'description' => __('Scegli se inviare la conferma interna o delegarla a Brevo.', 'fp-restaurant-reservations'),
-                            ],
-                            'customer_confirmation_subject' => [
-                                'label'       => __('Oggetto conferma', 'fp-restaurant-reservations'),
-                                'type'        => 'text',
-                                'default'     => __('La tua prenotazione per {{reservation.formatted_date}}', 'fp-restaurant-reservations'),
-                                'description' => __('Segnaposto disponibili: {{customer.first_name}}, {{customer.last_name}}, {{reservation.formatted_date}}, {{reservation.formatted_time}}, {{reservation.party}}, {{reservation.manage_link}}.', 'fp-restaurant-reservations'),
-                            ],
-                            'customer_confirmation_body' => [
-                                'label'       => __('Corpo conferma', 'fp-restaurant-reservations'),
-                                'type'        => 'textarea_html',
-                                'rows'        => 8,
-                                'default'     => implode("\n\n", [
-                                    __('Ciao {{customer.first_name}} {{customer.last_name}},', 'fp-restaurant-reservations'),
-                                    __('ti confermiamo la prenotazione per {{reservation.party}} persone il {{reservation.formatted_date}} alle {{reservation.formatted_time}}.', 'fp-restaurant-reservations'),
-                                    __('Puoi gestire o annullare la prenotazione qui: {{reservation.manage_link}}.', 'fp-restaurant-reservations'),
-                                    __('A presto!', 'fp-restaurant-reservations'),
-                                ]),
-                                'description' => __('Segnaposto disponibili: {{customer.first_name}}, {{customer.last_name}}, {{reservation.formatted_date}}, {{reservation.formatted_time}}, {{reservation.party}}, {{reservation.manage_link}}.', 'fp-restaurant-reservations'),
-                            ],
-                            'customer_reminder_channel' => [
-                                'label'       => __('Canale promemoria', 'fp-restaurant-reservations'),
-                                'type'        => 'select',
-                                'options'     => [
-                                    'plugin' => __('Invia dal plugin', 'fp-restaurant-reservations'),
-                                    'brevo'  => __('Usa Brevo (se configurato)', 'fp-restaurant-reservations'),
-                                ],
-                                'default'     => 'plugin',
-                            ],
-                            'customer_reminder_enabled' => [
-                                'label'          => __('Invia promemoria', 'fp-restaurant-reservations'),
-                                'type'           => 'checkbox',
-                                'checkbox_label' => __('Invia un promemoria automatico prima dell\'arrivo.', 'fp-restaurant-reservations'),
-                                'default'        => '1',
-                            ],
-                            'customer_reminder_offset_hours' => [
-                                'label'       => __('Anticipo promemoria (ore)', 'fp-restaurant-reservations'),
-                                'type'        => 'integer',
-                                'default'     => '4',
-                                'min'         => 1,
-                                'max'         => 168,
-                            ],
-                            'customer_reminder_subject' => [
-                                'label'       => __('Oggetto promemoria', 'fp-restaurant-reservations'),
-                                'type'        => 'text',
-                                'default'     => __('Promemoria: prenotazione del {{reservation.formatted_date}} alle {{reservation.formatted_time}}', 'fp-restaurant-reservations'),
-                                'description' => __('Segnaposto disponibili: {{customer.first_name}}, {{customer.last_name}}, {{reservation.formatted_date}}, {{reservation.formatted_time}}, {{reservation.party}}, {{reservation.manage_link}}.', 'fp-restaurant-reservations'),
-                            ],
-                            'customer_reminder_body' => [
-                                'label'       => __('Corpo promemoria', 'fp-restaurant-reservations'),
-                                'type'        => 'textarea_html',
-                                'rows'        => 6,
-                                'default'     => implode("\n\n", [
-                                    __('Ciao {{customer.first_name}} {{customer.last_name}},', 'fp-restaurant-reservations'),
-                                    __('ti aspettiamo il {{reservation.formatted_date}} alle {{reservation.formatted_time}} per {{reservation.party}} persone.', 'fp-restaurant-reservations'),
-                                    __('Se hai bisogno di modificare la prenotazione puoi farlo qui: {{reservation.manage_link}}.', 'fp-restaurant-reservations'),
-                                ]),
-                                'description' => __('Segnaposto disponibili: {{customer.first_name}}, {{customer.last_name}}, {{reservation.formatted_date}}, {{reservation.formatted_time}}, {{reservation.party}}, {{reservation.manage_link}}.', 'fp-restaurant-reservations'),
-                            ],
-                            'customer_review_channel' => [
-                                'label'       => __('Canale follow-up recensione', 'fp-restaurant-reservations'),
-                                'type'        => 'select',
-                                'options'     => [
-                                    'plugin' => __('Invia dal plugin', 'fp-restaurant-reservations'),
-                                    'brevo'  => __('Usa Brevo (se configurato)', 'fp-restaurant-reservations'),
-                                ],
-                                'default'     => 'plugin',
-                            ],
-                            'customer_review_enabled' => [
-                                'label'          => __('Chiedi una recensione', 'fp-restaurant-reservations'),
-                                'type'           => 'checkbox',
-                                'checkbox_label' => __('Invia un follow-up dopo la visita per richiedere una recensione.', 'fp-restaurant-reservations'),
-                                'default'        => '1',
-                            ],
-                            'customer_review_delay_hours' => [
-                                'label'       => __('Invio follow-up (ore dopo la visita)', 'fp-restaurant-reservations'),
-                                'type'        => 'integer',
-                                'default'     => '24',
-                                'min'         => 1,
-                                'max'         => 168,
-                            ],
-                            'customer_review_subject' => [
-                                'label'       => __('Oggetto follow-up', 'fp-restaurant-reservations'),
-                                'type'        => 'text',
-                                'default'     => __('Com\'è andata la tua visita da {{restaurant.name}}?', 'fp-restaurant-reservations'),
-                                'description' => __('Segnaposto disponibili: {{customer.first_name}}, {{customer.last_name}}, {{restaurant.name}}, {{review.link}}, {{reservation.manage_link}}.', 'fp-restaurant-reservations'),
-                            ],
-                            'customer_review_body' => [
-                                'label'       => __('Corpo follow-up', 'fp-restaurant-reservations'),
-                                'type'        => 'textarea_html',
-                                'rows'        => 6,
-                                'default'     => implode("\n\n", [
-                                    __('Ciao {{customer.first_name}} {{customer.last_name}},', 'fp-restaurant-reservations'),
-                                    __('grazie per averci fatto visita. Raccontaci com\'è andata lasciando una recensione: {{review.link}}.', 'fp-restaurant-reservations'),
-                                    __('Il tuo feedback è prezioso per noi!', 'fp-restaurant-reservations'),
-                                ]),
-                                'description' => __('Segnaposto disponibili: {{customer.first_name}}, {{customer.last_name}}, {{restaurant.name}}, {{review.link}}, {{reservation.manage_link}}.', 'fp-restaurant-reservations'),
-                            ],
-                            'customer_review_url' => [
-                                'label'       => __('URL recensione', 'fp-restaurant-reservations'),
-                                'type'        => 'url',
-                                'default'     => '',
-                                'description' => __('Link alla pagina recensioni (es. Google, TripAdvisor).', 'fp-restaurant-reservations'),
-                            ],
-                        ],
-                    ],
-                ],
-            ],
-            'payments' => [
-                'page_title'   => __('Pagamenti Stripe', 'fp-restaurant-reservations'),
-                'menu_title'   => __('Pagamenti', 'fp-restaurant-reservations'),
-                'slug'         => 'fp-resv-payments',
-                'option_group' => 'fp_resv_payments',
-                'option_name'  => 'fp_resv_payments',
-                'sections'     => [
-                    'payments-stripe' => [
-                        'title'       => __('Configurazione Stripe', 'fp-restaurant-reservations'),
-                        'description' => __('I pagamenti sono facoltativi e disattivati di default.', 'fp-restaurant-reservations'),
-                        'fields'      => [
-                            'stripe_enabled' => [
-                                'label'          => __('Pagamenti Stripe', 'fp-restaurant-reservations'),
-                                'type'           => 'checkbox',
-                                'checkbox_label' => __('Abilita la richiesta di pagamento nel form di prenotazione.', 'fp-restaurant-reservations'),
-                                'default'        => '0',
-                            ],
-                            'stripe_mode' => [
-                                'label'       => __('Modalità', 'fp-restaurant-reservations'),
-                                'type'        => 'select',
-                                'options'     => [
-                                    'test' => __('Test', 'fp-restaurant-reservations'),
-                                    'live' => __('Live', 'fp-restaurant-reservations'),
-                                ],
-                                'default'     => 'test',
-                            ],
-                            'stripe_capture_type' => [
-                                'label'       => __('Strategia di incasso', 'fp-restaurant-reservations'),
-                                'type'        => 'select',
-                                'options'     => [
-                                    'authorization' => __('Pre-autorizzazione', 'fp-restaurant-reservations'),
-                                    'capture'       => __('Incasso immediato', 'fp-restaurant-reservations'),
-                                    'deposit'       => __('Caparra fissa', 'fp-restaurant-reservations'),
-                                ],
-                                'default'     => 'authorization',
-                                'description' => __('Scegli come gestire il pagamento al momento della prenotazione.', 'fp-restaurant-reservations'),
-                            ],
-                            'stripe_deposit_amount' => [
-                                'label'       => __('Importo caparra', 'fp-restaurant-reservations'),
-                                'type'        => 'number',
-                                'default'     => '',
-                                'min'         => 0,
-                                'step'        => '0.01',
-                                'description' => __('Obbligatorio se la strategia è impostata su caparra.', 'fp-restaurant-reservations'),
-                            ],
-                            'stripe_currency' => [
-                                'label'       => __('Valuta Stripe', 'fp-restaurant-reservations'),
-                                'type'        => 'text',
-                                'default'     => 'EUR',
-                                'description' => __('Codice ISO supportato dal tuo account Stripe.', 'fp-restaurant-reservations'),
-                            ],
-                            'stripe_publishable_key' => [
-                                'label'   => __('Publishable key', 'fp-restaurant-reservations'),
-                                'type'    => 'text',
-                                'default' => '',
-                            ],
-                            'stripe_secret_key' => [
-                                'label'   => __('Secret key', 'fp-restaurant-reservations'),
-                                'type'    => 'password',
-                                'default' => '',
-                            ],
-                            'stripe_webhook_secret' => [
-                                'label'       => __('Webhook secret', 'fp-restaurant-reservations'),
-                                'type'        => 'password',
-                                'default'     => '',
-                                'description' => __('Utilizzato per validare gli eventi webhook.', 'fp-restaurant-reservations'),
-                            ],
-                        ],
-                    ],
-                ],
-            ],
-            'brevo' => [
-                'page_title'   => __('Brevo & Follow-up', 'fp-restaurant-reservations'),
-                'menu_title'   => __('Brevo', 'fp-restaurant-reservations'),
-                'slug'         => 'fp-resv-brevo',
-                'option_group' => 'fp_resv_brevo',
-                'option_name'  => 'fp_resv_brevo',
-                'sections'     => [
-                    'brevo-settings' => [
-                        'title'       => __('Configurazione Brevo', 'fp-restaurant-reservations'),
-                        'description' => __('Automatizza follow-up, survey e invio recensioni Google.', 'fp-restaurant-reservations'),
-                        'fields'      => [
-                            'brevo_enabled' => [
-                                'label'          => __('Abilita Brevo', 'fp-restaurant-reservations'),
-                                'type'           => 'checkbox',
-                                'checkbox_label' => __('Attiva sincronizzazione contatti e automazioni.', 'fp-restaurant-reservations'),
-                                'default'        => '0',
-                            ],
-                            'brevo_api_key' => [
-                                'label'       => __('API key Brevo', 'fp-restaurant-reservations'),
-                                'type'        => 'password',
-                                'default'     => '',
-                                'description' => __('Chiave privata con permessi marketing + transactional.', 'fp-restaurant-reservations'),
-                            ],
-                            'brevo_list_id_it' => [
-                                'label'       => __('ID lista contatti IT', 'fp-restaurant-reservations'),
-                                'type'        => 'text',
-                                'default'     => '',
-                                'description' => __('Lista per i contatti con lingua italiana.', 'fp-restaurant-reservations'),
-                            ],
-                            'brevo_list_id_en' => [
-                                'label'       => __('ID lista contatti EN', 'fp-restaurant-reservations'),
-                                'type'        => 'text',
-                                'default'     => '',
-                                'description' => __('Lista per i contatti con lingua inglese o internazionale.', 'fp-restaurant-reservations'),
-                            ],
-                            'brevo_phone_prefix_map' => [
-                                'label'       => __('Mappa prefissi telefono → lingua', 'fp-restaurant-reservations'),
-                                'type'        => 'phone_prefix_map',
-                                'rows'        => 4,
-                                'default'     => (string) wp_json_encode(self::DEFAULT_PHONE_PREFIX_MAP),
-                                'description' => __('Logica automatica: +39 → Lista IT, tutti gli altri prefissi → Lista EN. Campo disponibile per configurazioni personalizzate.', 'fp-restaurant-reservations'),
-                            ],
-                            'brevo_list_id' => [
-                                'label'       => __('ID lista contatti (fallback)', 'fp-restaurant-reservations'),
-                                'type'        => 'text',
-                                'default'     => '',
-                                'description' => __('Lista di ripiego se non viene determinata una lingua specifica.', 'fp-restaurant-reservations'),
-                            ],
-                            'brevo_followup_offset_hours' => [
-                                'label'       => __('Invio follow-up (ore dalla visita)', 'fp-restaurant-reservations'),
-                                'type'        => 'integer',
-                                'default'     => '24',
-                                'min'         => 1,
-                                'max'         => 72,
-                            ],
-                            'brevo_review_threshold' => [
-                                'label'       => __('Soglia recensione (media stelle)', 'fp-restaurant-reservations'),
-                                'type'        => 'number',
-                                'default'     => '4.5',
-                                'min'         => 0,
-                                'max'         => 5,
-                                'step'        => '0.1',
-                            ],
-                            'brevo_review_nps_threshold' => [
-                                'label'       => __('Soglia recensione (NPS)', 'fp-restaurant-reservations'),
-                                'type'        => 'integer',
-                                'default'     => '9',
-                                'min'         => 0,
-                                'max'         => 10,
-                            ],
-                            'brevo_review_place_id' => [
-                                'label'       => __('Google Place ID', 'fp-restaurant-reservations'),
-                                'type'        => 'text',
-                                'default'     => '',
-                                'description' => __('Utilizzato per generare il link diretto alle recensioni Google.', 'fp-restaurant-reservations'),
-                            ],
-                        ],
-                    ],
-                    'brevo-attributes' => [
-                        'title'       => __('Mapping Attributi', 'fp-restaurant-reservations'),
-                        'description' => __('Configura i nomi degli attributi Brevo per i contatti.', 'fp-restaurant-reservations'),
-                        'fields'      => [
-                            'brevo_attr_firstname' => [
-                                'label'       => __('Nome', 'fp-restaurant-reservations'),
-                                'type'        => 'text',
-                                'default'     => 'FIRSTNAME',
-                            ],
-                            'brevo_attr_lastname' => [
-                                'label'       => __('Cognome', 'fp-restaurant-reservations'),
-                                'type'        => 'text',
-                                'default'     => 'LASTNAME',
-                            ],
-                            'brevo_attr_email' => [
-                                'label'       => __('Email', 'fp-restaurant-reservations'),
-                                'type'        => 'text',
-                                'default'     => 'EMAIL',
-                            ],
-                            'brevo_attr_phone' => [
-                                'label'       => __('Telefono', 'fp-restaurant-reservations'),
-                                'type'        => 'text',
-                                'default'     => 'PHONE',
-                            ],
-                            'brevo_attr_sms' => [
-                                'label'       => __('SMS', 'fp-restaurant-reservations'),
-                                'type'        => 'text',
-                                'default'     => 'SMS',
-                            ],
-                            'brevo_attr_whatsapp' => [
-                                'label'       => __('WhatsApp', 'fp-restaurant-reservations'),
-                                'type'        => 'text',
-                                'default'     => 'WHATSAPP',
-                            ],
-                            'brevo_attr_lang' => [
-                                'label'       => __('Lingua (campo 1)', 'fp-restaurant-reservations'),
-                                'type'        => 'text',
-                                'default'     => 'LANG',
-                            ],
-                            'brevo_attr_lingua' => [
-                                'label'       => __('Lingua (campo 2)', 'fp-restaurant-reservations'),
-                                'type'        => 'text',
-                                'default'     => 'LINGUA',
-                            ],
-                            'brevo_attr_reservation_date' => [
-                                'label'       => __('Data prenotazione (EN)', 'fp-restaurant-reservations'),
-                                'type'        => 'text',
-                                'default'     => 'RESERVATION_DATE',
-                            ],
-                            'brevo_attr_prenotazione_data' => [
-                                'label'       => __('Data prenotazione (IT)', 'fp-restaurant-reservations'),
-                                'type'        => 'text',
-                                'default'     => 'PRENOTAZIONE_DATA',
-                            ],
-                            'brevo_attr_reservation_time' => [
-                                'label'       => __('Orario prenotazione (EN)', 'fp-restaurant-reservations'),
-                                'type'        => 'text',
-                                'default'     => 'RESERVATION_TIME',
-                            ],
-                            'brevo_attr_prenotazione_orario' => [
-                                'label'       => __('Orario prenotazione (IT, numero)', 'fp-restaurant-reservations'),
-                                'type'        => 'text',
-                                'default'     => 'PRENOTAZIONE_ORARIO',
-                            ],
-                            'brevo_attr_reservation_party' => [
-                                'label'       => __('Numero persone (EN)', 'fp-restaurant-reservations'),
-                                'type'        => 'text',
-                                'default'     => 'RESERVATION_PARTY',
-                            ],
-                            'brevo_attr_persone' => [
-                                'label'       => __('Numero persone (IT)', 'fp-restaurant-reservations'),
-                                'type'        => 'text',
-                                'default'     => 'PERSONE',
-                            ],
-                            'brevo_attr_reservation_status' => [
-                                'label'       => __('Stato prenotazione', 'fp-restaurant-reservations'),
-                                'type'        => 'text',
-                                'default'     => 'RESERVATION_STATUS',
-                            ],
-                            'brevo_attr_note' => [
-                                'label'       => __('Note (IT)', 'fp-restaurant-reservations'),
-                                'type'        => 'text',
-                                'default'     => 'NOTE',
-                            ],
-                            'brevo_attr_notes' => [
-                                'label'       => __('Note (EN)', 'fp-restaurant-reservations'),
-                                'type'        => 'text',
-                                'default'     => 'NOTES',
-                            ],
-                            'brevo_attr_marketing_consent' => [
-                                'label'       => __('Consenso marketing', 'fp-restaurant-reservations'),
-                                'type'        => 'text',
-                                'default'     => 'MARKETING_CONSENT',
-                            ],
-                            'brevo_attr_resvid' => [
-                                'label'       => __('ID prenotazione (breve)', 'fp-restaurant-reservations'),
-                                'type'        => 'text',
-                                'default'     => 'RESVID',
-                            ],
-                            'brevo_attr_reservation_id' => [
-                                'label'       => __('ID prenotazione (completo)', 'fp-restaurant-reservations'),
-                                'type'        => 'text',
-                                'default'     => 'RESERVATION_ID',
-                            ],
-                            'brevo_attr_reservation_location' => [
-                                'label'       => __('Location prenotazione', 'fp-restaurant-reservations'),
-                                'type'        => 'text',
-                                'default'     => 'RESERVATION_LOCATION',
-                            ],
-                            'brevo_attr_reservation_manage_link' => [
-                                'label'       => __('Link gestione prenotazione', 'fp-restaurant-reservations'),
-                                'type'        => 'text',
-                                'default'     => 'RESERVATION_MANAGE_LINK',
-                            ],
-                            'brevo_attr_utm_source' => [
-                                'label'       => __('UTM Source', 'fp-restaurant-reservations'),
-                                'type'        => 'text',
-                                'default'     => 'RESERVATION_UTM_SOURCE',
-                            ],
-                            'brevo_attr_utm_medium' => [
-                                'label'       => __('UTM Medium', 'fp-restaurant-reservations'),
-                                'type'        => 'text',
-                                'default'     => 'RESERVATION_UTM_MEDIUM',
-                            ],
-                            'brevo_attr_utm_campaign' => [
-                                'label'       => __('UTM Campaign', 'fp-restaurant-reservations'),
-                                'type'        => 'text',
-                                'default'     => 'RESERVATION_UTM_CAMPAIGN',
-                            ],
-                            'brevo_attr_gclid' => [
-                                'label'       => __('Google Click ID', 'fp-restaurant-reservations'),
-                                'type'        => 'text',
-                                'default'     => 'GCLID',
-                            ],
-                            'brevo_attr_fbclid' => [
-                                'label'       => __('Facebook Click ID', 'fp-restaurant-reservations'),
-                                'type'        => 'text',
-                                'default'     => 'FBCLID',
-                            ],
-                            'brevo_attr_msclkid' => [
-                                'label'       => __('Microsoft Click ID', 'fp-restaurant-reservations'),
-                                'type'        => 'text',
-                                'default'     => 'MSCLKID',
-                            ],
-                            'brevo_attr_ttclid' => [
-                                'label'       => __('TikTok Click ID', 'fp-restaurant-reservations'),
-                                'type'        => 'text',
-                                'default'     => 'TTCLID',
-                            ],
-                            'brevo_attr_amount' => [
-                                'label'       => __('Importo (campo 1)', 'fp-restaurant-reservations'),
-                                'type'        => 'text',
-                                'default'     => 'AMOUNT',
-                            ],
-                            'brevo_attr_value' => [
-                                'label'       => __('Importo (campo 2)', 'fp-restaurant-reservations'),
-                                'type'        => 'text',
-                                'default'     => 'VALUE',
-                            ],
-                            'brevo_attr_currency' => [
-                                'label'       => __('Valuta', 'fp-restaurant-reservations'),
-                                'type'        => 'text',
-                                'default'     => 'CURRENCY',
-                            ],
-                        ],
-                    ],
-                ],
-            ],
-            'google-calendar' => [
-                'page_title'   => __('Google Calendar', 'fp-restaurant-reservations'),
-                'menu_title'   => __('Google Calendar', 'fp-restaurant-reservations'),
-                'slug'         => 'fp-resv-google-calendar',
-                'option_group' => 'fp_resv_google_calendar',
-                'option_name'  => 'fp_resv_google_calendar',
-                'sections'     => [
-                    'google-oauth' => [
-                        'title'       => __('OAuth & calendario', 'fp-restaurant-reservations'),
-                        'description' => __('Configura l\'app Google Cloud e seleziona il calendario di destinazione.', 'fp-restaurant-reservations'),
-                        'fields'      => [
-                            'google_calendar_enabled' => [
-                                'label'          => __('Sincronizzazione Google Calendar', 'fp-restaurant-reservations'),
-                                'type'           => 'checkbox',
-                                'checkbox_label' => __('Crea e aggiorna eventi nel calendario collegato.', 'fp-restaurant-reservations'),
-                                'default'        => '0',
-                            ],
-                            'google_calendar_client_id' => [
-                                'label'   => __('Client ID', 'fp-restaurant-reservations'),
-                                'type'    => 'text',
-                                'default' => '',
-                            ],
-                            'google_calendar_client_secret' => [
-                                'label'   => __('Client Secret', 'fp-restaurant-reservations'),
-                                'type'    => 'password',
-                                'default' => '',
-                            ],
-                            'google_calendar_redirect_uri' => [
-                                'label'       => __('Redirect URI', 'fp-restaurant-reservations'),
-                                'type'        => 'url',
-                                'default'     => '',
-                                'description' => __('Copia l\'URL della pagina di autorizzazione generata dal plugin.', 'fp-restaurant-reservations'),
-                            ],
-                            'google_calendar_calendar_id' => [
-                                'label'       => __('ID calendario', 'fp-restaurant-reservations'),
-                                'type'        => 'text',
-                                'default'     => '',
-                                'description' => __('Lascia vuoto per usare il calendario principale.', 'fp-restaurant-reservations'),
-                            ],
-                            'google_calendar_privacy' => [
-                                'label'       => __('Dettaglio eventi', 'fp-restaurant-reservations'),
-                                'type'        => 'select',
-                                'options'     => [
-                                    'private' => __('Solo staff (senza ospiti)', 'fp-restaurant-reservations'),
-                                    'guests'  => __('Includi il cliente come guest', 'fp-restaurant-reservations'),
-                                ],
-                                'default'     => 'private',
-                            ],
-                            'google_calendar_overbooking_guard' => [
-                                'label'          => __('Controllo slot occupati', 'fp-restaurant-reservations'),
-                                'type'           => 'checkbox',
-                                'checkbox_label' => __('Blocca la conferma se Google Calendar segnala occupato.', 'fp-restaurant-reservations'),
-                                'default'        => '1',
-                            ],
-                        ],
-                    ],
-                ],
-            ],
-            'style' => [
-                'page_title'   => __('Stile del form', 'fp-restaurant-reservations'),
-                'menu_title'   => __('Stile', 'fp-restaurant-reservations'),
-                'slug'         => 'fp-resv-style',
-                'option_group' => 'fp_resv_style',
-                'option_name'  => 'fp_resv_style',
-                'sections'     => [
-                    'style-foundations' => [
-                        'title'       => __('Colori & superfici', 'fp-restaurant-reservations'),
-                        'description' => __('Imposta palette, raggio, ombre e focus ring del widget.', 'fp-restaurant-reservations'),
-                        'fields'      => [
-                            'style_palette' => [
-                                'label'       => __('Palette di base', 'fp-restaurant-reservations'),
-                                'type'        => 'select',
-                                'options'     => [
-                                    'brand'   => __('Brand', 'fp-restaurant-reservations'),
-                                    'neutral' => __('Neutra', 'fp-restaurant-reservations'),
-                                    'dark'    => __('Dark mode', 'fp-restaurant-reservations'),
-                                ],
-                                'default'     => 'brand',
-                            ],
-                            'style_primary_color' => [
-                                'label'       => __('Colore principale', 'fp-restaurant-reservations'),
-                                'type'        => 'color',
-                                'default'     => '#bb2649',
-                            ],
-                            'style_border_radius' => [
-                                'label'       => __('Raggio bordi (px)', 'fp-restaurant-reservations'),
-                                'type'        => 'integer',
-                                'default'     => '8',
-                                'min'         => 0,
-                                'max'         => 32,
-                            ],
-                            'style_shadow_level' => [
-                                'label'       => __('Intensità ombre', 'fp-restaurant-reservations'),
-                                'type'        => 'select',
-                                'options'     => [
-                                    'none'   => __('Nessuna', 'fp-restaurant-reservations'),
-                                    'soft'   => __('Morbida', 'fp-restaurant-reservations'),
-                                    'strong' => __('Decisa', 'fp-restaurant-reservations'),
-                                ],
-                                'default'     => 'soft',
-                            ],
-                            'style_spacing_scale' => [
-                                'label'       => __('Spaziatura layout', 'fp-restaurant-reservations'),
-                                'type'        => 'select',
-                                'options'     => [
-                                    'compact'     => __('Compatta', 'fp-restaurant-reservations'),
-                                    'cozy'        => __('Standard', 'fp-restaurant-reservations'),
-                                    'comfortable' => __('Aria', 'fp-restaurant-reservations'),
-                                    'spacious'    => __('Lounge', 'fp-restaurant-reservations'),
-                                ],
-                                'default'     => 'cozy',
-                                'description' => __('Controlla la densità di spaziatura per carte, step e moduli.', 'fp-restaurant-reservations'),
-                            ],
-                            'style_focus_ring_width' => [
-                                'label'       => __('Focus ring (px)', 'fp-restaurant-reservations'),
-                                'type'        => 'integer',
-                                'default'     => '3',
-                                'min'         => 1,
-                                'max'         => 6,
-                                'description' => __('Spessore visibile dell’anello di focus per pulsanti e campi.', 'fp-restaurant-reservations'),
-                            ],
-                            'style_enable_dark_mode' => [
-                                'label'          => __('Dark mode automatica', 'fp-restaurant-reservations'),
-                                'type'           => 'checkbox',
-                                'checkbox_label' => __('Adatta i colori al tema scuro del dispositivo.', 'fp-restaurant-reservations'),
-                                'default'        => '1',
-                            ],
-                        ],
-                    ],
-                    'style-typography' => [
-                        'title'       => __('Tipografia & gerarchie', 'fp-restaurant-reservations'),
-                        'description' => __('Scegli font, dimensione base e peso titoli del form.', 'fp-restaurant-reservations'),
-                        'fields'      => [
-                            'style_font_family' => [
-                                'label'       => __('Font preferito', 'fp-restaurant-reservations'),
-                                'type'        => 'text',
-                                'default'     => '"Inter", sans-serif',
-                            ],
-                            'style_font_size' => [
-                                'label'       => __('Dimensione base testo', 'fp-restaurant-reservations'),
-                                'type'        => 'select',
-                                'options'     => [
-                                    '15' => __('Compatta (15px)', 'fp-restaurant-reservations'),
-                                    '16' => __('Standard (16px)', 'fp-restaurant-reservations'),
-                                    '17' => __('Aumentata (17px)', 'fp-restaurant-reservations'),
-                                    '18' => __('Ampia (18px)', 'fp-restaurant-reservations'),
-                                ],
-                                'default'     => '16',
-                            ],
-                            'style_heading_weight' => [
-                                'label'       => __('Peso titoli', 'fp-restaurant-reservations'),
-                                'type'        => 'select',
-                                'options'     => [
-                                    '500' => __('Media (500)', 'fp-restaurant-reservations'),
-                                    '600' => __('Semibold (600)', 'fp-restaurant-reservations'),
-                                    '700' => __('Bold (700)', 'fp-restaurant-reservations'),
-                                ],
-                                'default'     => '600',
-                            ],
-                        ],
-                    ],
-                    'style-custom' => [
-                        'title'       => __('Personalizzazioni avanzate', 'fp-restaurant-reservations'),
-                        'description' => __('CSS opzionale applicato al widget (senza tag <style>).', 'fp-restaurant-reservations'),
-                        'fields'      => [
-                            'style_custom_css' => [
-                                'label'       => __('CSS aggiuntivo', 'fp-restaurant-reservations'),
-                                'type'        => 'textarea',
-                                'rows'        => 6,
-                                'default'     => '',
-                            ],
-                        ],
-                    ],
-                ],
-            ],
-            'language' => [
-                'page_title'   => __('Lingua & Localizzazione', 'fp-restaurant-reservations'),
-                'menu_title'   => __('Lingua', 'fp-restaurant-reservations'),
-                'slug'         => 'fp-resv-language',
-                'option_group' => 'fp_resv_language',
-                'option_name'  => 'fp_resv_language',
-                'sections'     => [
-                    'language-settings' => [
-                        'title'       => __('Preferenze lingua', 'fp-restaurant-reservations'),
-                        'description' => __('Gestisci auto-detect, localizzazioni e risorse multilingua.', 'fp-restaurant-reservations'),
-                        'fields'      => [
-                            'language_auto_detect' => [
-                                'label'          => __('Auto rilevamento lingua', 'fp-restaurant-reservations'),
-                                'type'           => 'checkbox',
-                                'checkbox_label' => __('Usa WPML/Polylang o get_locale() per impostare il form.', 'fp-restaurant-reservations'),
-                                'default'        => '1',
-                            ],
-                            'language_default_locale' => [
-                                'label'       => __('Lingua di fallback', 'fp-restaurant-reservations'),
-                                'type'        => 'select',
-                                'options'     => [
-                                    'it_IT' => __('Italiano', 'fp-restaurant-reservations'),
-                                    'en_US' => __('Inglese', 'fp-restaurant-reservations'),
-                                ],
-                                'default'     => 'it_IT',
-                            ],
-                            'language_supported_locales' => [
-                                'label'       => __('Lingue abilitate', 'fp-restaurant-reservations'),
-                                'type'        => 'textarea',
-                                'rows'        => 3,
-                                'default'     => "it_IT\nen_US",
-                                'description' => __('Uno per riga, formato locale WordPress.', 'fp-restaurant-reservations'),
-                            ],
-                            'pdf_urls' => [
-                                'label'       => __('URL PDF per lingua', 'fp-restaurant-reservations'),
-                                'type'        => 'language_map',
-                                'rows'        => 3,
-                                'default'     => [],
-                                'description' => __('Formato: it=https://... Una riga per lingua.', 'fp-restaurant-reservations'),
-                            ],
-                            'language_cookie_days' => [
-                                'label'       => __('Durata cookie lingua (giorni)', 'fp-restaurant-reservations'),
-                                'type'        => 'integer',
-                                'default'     => '30',
-                                'min'         => 0,
-                                'max'         => 365,
-                            ],
-                        ],
-                    ],
-                ],
-            ],
-            'closures' => [
-                'page_title'   => __('Chiusure & Orari speciali', 'fp-restaurant-reservations'),
-                'menu_title'   => __('Orari speciali', 'fp-restaurant-reservations'),
-                'slug'         => 'fp-resv-orari-speciali',
-                'option_group' => 'fp_resv_closures',
-                'option_name'  => 'fp_resv_closures',
-                'sections'     => [
-                    'closures-defaults' => [
-                        'title'       => __('Regole di default', 'fp-restaurant-reservations'),
-                        'description' => __('Imposta le preferenze usate dalla pianificazione automatica di chiusure e riduzioni.', 'fp-restaurant-reservations'),
-                        'fields'      => [
-                            'closure_default_scope' => [
-                                'label'       => __('Ambito predefinito', 'fp-restaurant-reservations'),
-                                'type'        => 'select',
-                                'options'     => [
-                                    'restaurant' => __('Intero locale', 'fp-restaurant-reservations'),
-                                    'room'       => __('Singola sala', 'fp-restaurant-reservations'),
-                                    'table'      => __('Tavolo specifico', 'fp-restaurant-reservations'),
-                                ],
-                                'default'     => 'restaurant',
-                            ],
-                            'closure_lead_time_days' => [
-                                'label'       => __('Preavviso minimo (giorni)', 'fp-restaurant-reservations'),
-                                'type'        => 'integer',
-                                'default'     => '2',
-                                'min'         => 0,
-                                'max'         => 30,
-                            ],
-                            'closure_capacity_override' => [
-                                'label'       => __('Riduzione capacità (%)', 'fp-restaurant-reservations'),
-                                'type'        => 'integer',
-                                'default'     => '100',
-                                'min'         => 0,
-                                'max'         => 100,
-                                'description' => __('Percentuale di capienza da applicare quando si crea una riduzione.', 'fp-restaurant-reservations'),
-                            ],
-                            'closure_allow_recurring' => [
-                                'label'          => __('Permetti ricorrenze', 'fp-restaurant-reservations'),
-                                'type'           => 'checkbox',
-                                'checkbox_label' => __('Abilita eventi ricorrenti settimanali/mensili per le chiusure.', 'fp-restaurant-reservations'),
-                                'default'        => '1',
-                            ],
-                        ],
-                    ],
-                ],
-            ],
-            'tracking' => [
-                'page_title'   => __('Tracking & Consent', 'fp-restaurant-reservations'),
-                'menu_title'   => __('Tracking', 'fp-restaurant-reservations'),
-                'slug'         => 'fp-resv-tracking',
-                'option_group' => 'fp_resv_tracking',
-                'option_name'  => 'fp_resv_tracking',
-                'sections'     => [
-                    'tracking-integrations' => [
-                        'title'       => __('Integrazioni marketing', 'fp-restaurant-reservations'),
-                        'description' => __('Configura GA4, Google Ads, Meta Pixel, Clarity e preferenze di consenso.', 'fp-restaurant-reservations'),
-                        'fields'      => [
-                            'ga4_measurement_id' => [
-                                'label'       => __('GA4 Measurement ID', 'fp-restaurant-reservations'),
-                                'type'        => 'text',
-                                'default'     => '',
-                            ],
-                            'ga4_api_secret' => [
-                                'label'       => __('GA4 API Secret (per invii server-side)', 'fp-restaurant-reservations'),
-                                'type'        => 'text',
-                                'default'     => '',
-                                'description' => __('Necessario per inviare eventi tramite Measurement Protocol API', 'fp-restaurant-reservations'),
-                            ],
-                            'google_ads_conversion_id' => [
-                                'label'   => __('ID conversione Google Ads', 'fp-restaurant-reservations'),
-                                'type'    => 'text',
-                                'default' => '',
-                            ],
-                            'meta_pixel_id' => [
-                                'label'   => __('Meta Pixel ID', 'fp-restaurant-reservations'),
-                                'type'    => 'text',
-                                'default' => '',
-                            ],
-                            'meta_access_token' => [
-                                'label'       => __('Meta Access Token (per invii server-side)', 'fp-restaurant-reservations'),
-                                'type'        => 'text',
-                                'default'     => '',
-                                'description' => __('Necessario per inviare eventi tramite Conversions API', 'fp-restaurant-reservations'),
-                            ],
-                            'clarity_project_id' => [
-                                'label'   => __('Microsoft Clarity Project ID', 'fp-restaurant-reservations'),
-                                'type'    => 'text',
-                                'default' => '',
-                            ],
-                            'consent_mode_default' => [
-                                'label'       => __('Stato Consent Mode predefinito', 'fp-restaurant-reservations'),
-                                'type'        => 'select',
-                                'options'     => [
-                                    'denied'    => __('Negato', 'fp-restaurant-reservations'),
-                                    'granted'   => __('Concesso', 'fp-restaurant-reservations'),
-                                    'auto'      => __('Determina automaticamente', 'fp-restaurant-reservations'),
-                                ],
-                                'default'     => 'auto',
-                            ],
-                            'tracking_cookie_ttl_days' => [
-                                'label'       => __('Durata cookie tracciamento (giorni)', 'fp-restaurant-reservations'),
-                                'type'        => 'integer',
-                                'default'     => '180',
-                                'min'         => 0,
-                                'max'         => 730,
-                            ],
-                            'tracking_utm_cookie_days' => [
-                                'label'       => __('Durata cookie UTM (giorni)', 'fp-restaurant-reservations'),
-                                'type'        => 'integer',
-                                'default'     => '90',
-                                'min'         => 0,
-                                'max'         => 365,
-                            ],
-                            'tracking_enable_debug' => [
-                                'label'          => __('Modalità debug', 'fp-restaurant-reservations'),
-                                'type'           => 'checkbox',
-                                'checkbox_label' => __('Abilita log dettagliato nel browser (solo per sviluppo).', 'fp-restaurant-reservations'),
-                                'default'        => '0',
-                            ],
-                    ],
-                ],
-                'privacy-controls' => [
-                    'title'       => __('Privacy & GDPR', 'fp-restaurant-reservations'),
-                    'description' => __('Configura informativa, consensi opzionali e politiche di retention.', 'fp-restaurant-reservations'),
-                    'fields'      => [
-                        'privacy_policy_url' => [
-                            'label'       => __('URL informativa privacy', 'fp-restaurant-reservations'),
-                            'type'        => 'url',
-                            'default'     => '',
-                        ],
-                        'privacy_policy_version' => [
-                            'label'       => __('Versione informativa', 'fp-restaurant-reservations'),
-                            'type'        => 'text',
-                            'default'     => '1.0',
-                            'description' => __('Indicata nelle registrazioni di consenso dei clienti.', 'fp-restaurant-reservations'),
-                        ],
-                        'privacy_enable_marketing_consent' => [
-                            'label'          => __('Consenso marketing', 'fp-restaurant-reservations'),
-                            'type'           => 'checkbox',
-                            'checkbox_label' => __('Mostra una checkbox opzionale per comunicazioni promozionali.', 'fp-restaurant-reservations'),
-                            'default'        => '0',
-                        ],
-                        'privacy_enable_profiling_consent' => [
-                            'label'          => __('Consenso profilazione', 'fp-restaurant-reservations'),
-                            'type'           => 'checkbox',
-                            'checkbox_label' => __('Mostra una checkbox opzionale per offerte personalizzate.', 'fp-restaurant-reservations'),
-                            'default'        => '0',
-                        ],
-                        'privacy_retention_months' => [
-                            'label'       => __('Anonimizza dati dopo (mesi)', 'fp-restaurant-reservations'),
-                            'type'        => 'integer',
-                            'default'     => '24',
-                            'min'         => 0,
-                            'max'         => 120,
-                            'description' => __('Imposta 0 per disattivare la pulizia automatica.', 'fp-restaurant-reservations'),
-                        ],
-                    ],
-                ],
-            ],
-        ],
-    ];
-    }
-}
->>>>>>> c4a9b1da
+}