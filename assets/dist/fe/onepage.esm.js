function b(a, t) {
  if (!a)
    return null;
  const e = Object.assign({ event: a }, t || {});
  return window.dataLayer = window.dataLayer || [], window.dataLayer.push(e), window.fpResvTracking && typeof window.fpResvTracking.dispatch == "function" && window.fpResvTracking.dispatch(e), e;
}
const nt = /\D+/g;
function X(a) {
  return a ? String(a).replace(nt, "") : "";
}
function _(a) {
  const t = X(a);
  return t === "" ? "" : t.replace(/^0+/, "");
}
function M(a) {
  return X(a);
}
function ot(a, t) {
  const e = _(a), i = M(t);
  return e === "" || i === "" ? "" : "+" + e + i;
}
function K(a) {
  const t = M(a);
  return t.length >= 6 && t.length <= 15;
}
function lt(a) {
  const t = M(a);
  if (t === "")
    return { masked: "", digits: "" };
  const e = [3, 4], i = [];
  let s = 0, r = 0;
  for (; s < t.length; ) {
    const n = t.length - s;
    let l = e[r % e.length];
    n <= 4 && (l = n), i.push(t.slice(s, s + l)), s += l, r += 1;
  }
  return { masked: i.join(" "), digits: t };
}
function D(a, t) {
  const e = a.value, { masked: i } = lt(e), s = a.selectionStart;
  if (a.value = i, s !== null) {
    const r = i.length - e.length, n = Math.max(0, s + r);
    a.setSelectionRange(n, n);
  }
  a.setAttribute("data-phone-local", M(a.value)), a.setAttribute("data-phone-cc", _(t));
}
function z(a, t) {
  const e = M(a.value), i = _(t);
  return {
    e164: ot(i, e),
    local: e,
    country: i
  };
}
function V(a) {
  if (a == null)
    return "";
  if (typeof a == "string")
    return a.trim();
  if (Array.isArray(a))
    return a.map((e) => V(e)).filter((e) => e !== "").join("; ");
  if (typeof a == "object") {
    if (typeof a.message == "string" && a.message.trim() !== "")
      return a.message.trim();
    if (typeof a.detail == "string" && a.detail.trim() !== "")
      return a.detail.trim();
  }
  return String(a).trim();
}
function ct(a) {
  if (a == null)
    return "";
  const t = Array.isArray(a) ? [...a] : [a];
  for (; t.length > 0; ) {
    const e = t.shift();
    if (e == null)
      continue;
    if (Array.isArray(e)) {
      t.push(...e);
      continue;
    }
    if (typeof e != "object") {
      const s = V(e);
      if (s !== "")
        return s;
      continue;
    }
    const i = ["details", "detail", "debug", "error"];
    for (let s = 0; s < i.length; s += 1) {
      const r = i[s];
      if (Object.prototype.hasOwnProperty.call(e, r)) {
        const n = V(e[r]);
        if (n !== "")
          return n;
      }
    }
    Object.prototype.hasOwnProperty.call(e, "data") && e.data && typeof e.data == "object" && t.push(e.data);
  }
  return "";
}
function Y(a, t) {
  const e = ct(t);
  return e === "" ? a : a ? a.includes(e) ? a : a + " (" + e + ")" : e;
}
function dt(a) {
  const t = a.getAttribute("data-fp-resv");
  if (!t)
    return {};
  try {
    return JSON.parse(t);
  } catch (e) {
    window.console && window.console.warn && console.warn("[fp-resv] Impossibile analizzare il dataset del widget", e);
  }
  return {};
}
function ut(a, t) {
  if (!a)
    return {};
  const e = a.getAttribute(t);
  if (!e)
    return {};
  try {
    const i = JSON.parse(e);
    if (i && typeof i == "object")
      return i;
  } catch (i) {
    window.console && window.console.warn && console.warn("[fp-resv] Impossibile analizzare l'attributo", t, i);
  }
  return {};
}
function ht(a) {
  if (a == null)
    return null;
  if (typeof a == "number")
    return Number.isFinite(a) ? a : null;
  const t = String(a).replace(",", "."), e = parseFloat(t);
  return Number.isNaN(e) ? null : e;
}
function G(a, t) {
  if (!a)
    return null;
  if (typeof a.closest == "function")
    return a.closest("[" + t + "]");
  let e = a;
  for (; e; ) {
    if (e.hasAttribute(t))
      return e;
    e = e.parentElement;
  }
  return null;
}
function ft(a, t) {
  a && (t ? (a.setAttribute("aria-disabled", "true"), a.setAttribute("disabled", "disabled")) : (a.removeAttribute("disabled"), a.setAttribute("aria-disabled", "false")));
}
function H(a) {
  return a.text().then((t) => {
    if (!t)
      return {};
    try {
      return JSON.parse(t);
    } catch {
      return {};
    }
  });
}
function U(a, t) {
  if (a && typeof a == "string")
    try {
      return new URL(a, window.location.origin).toString();
    } catch {
      return a;
    }
  return window.wpApiSettings && window.wpApiSettings.root ? window.wpApiSettings.root.replace(/\/$/, "") + t : t;
}
let O = null;
const $ = typeof window < "u" && typeof window.requestIdleCallback == "function" ? (a) => window.requestIdleCallback(a) : (a) => window.setTimeout(() => a(Date.now()), 1);
function pt() {
  return O || (O = Promise.resolve().then(() => wt)), O;
}
function mt(a) {
  return G(a, "data-fp-resv-section");
}
const yt = ["service", "date", "party", "slots", "details", "confirm"];
class Q {
  constructor(t) {
    this.root = t, this.dataset = dt(t), this.config = this.dataset.config || {}, this.strings = this.dataset.strings || {}, this.messages = this.strings.messages || {}, this.events = this.dataset && this.dataset.events || {}, this.integrations = this.config.integrations || this.config.features || {}, this.form = t.querySelector("[data-fp-resv-form]");
    const e = Array.from(yt);
    this.sections = this.form ? Array.prototype.slice.call(this.form.querySelectorAll("[data-fp-resv-section]")) : [];
    const i = this.sections.map((s) => s.getAttribute("data-step") || "").filter(Boolean);
    this.stepOrder = Array.from(new Set(e.concat(i))), this.sections.length > 1 && this.sections.sort((s, r) => this.getStepOrderIndex(s) - this.getStepOrderIndex(r)), this.progress = this.form ? this.form.querySelector("[data-fp-resv-progress]") : null, this.progressItems = this.progress ? Array.prototype.slice.call(this.progress.querySelectorAll("[data-step]")) : [], this.progress && this.progressItems.length > 1 && this.progressItems.sort((s, r) => this.getStepOrderIndex(s) - this.getStepOrderIndex(r)).forEach((s) => {
      this.progress.appendChild(s);
    }), this.submitButton = this.form ? this.form.querySelector("[data-fp-resv-submit]") : null, this.submitLabel = this.submitButton ? this.submitButton.querySelector("[data-fp-resv-submit-label]") || this.submitButton : null, this.submitSpinner = this.submitButton ? this.submitButton.querySelector("[data-fp-resv-submit-spinner]") : null, this.submitHint = this.form ? this.form.querySelector("[data-fp-resv-submit-hint]") : null, this.stickyCta = this.form ? this.form.querySelector("[data-fp-resv-sticky-cta]") : null, this.successAlert = this.form ? this.form.querySelector("[data-fp-resv-success]") : null, this.errorAlert = this.form ? this.form.querySelector("[data-fp-resv-error]") : null, this.errorMessage = this.form ? this.form.querySelector("[data-fp-resv-error-message]") : null, this.errorRetry = this.form ? this.form.querySelector("[data-fp-resv-error-retry]") : null, this.mealButtons = Array.prototype.slice.call(t.querySelectorAll("[data-fp-resv-meal]")), this.mealNotice = t.querySelector("[data-fp-resv-meal-notice]"), this.mealNoticeText = this.mealNotice ? this.mealNotice.querySelector("[data-fp-resv-meal-notice-text]") || this.mealNotice : null, this.hiddenMeal = this.form ? this.form.querySelector('input[name="fp_resv_meal"]') : null, this.hiddenPrice = this.form ? this.form.querySelector('input[name="fp_resv_price_per_person"]') : null, this.hiddenSlot = this.form ? this.form.querySelector('input[name="fp_resv_slot_start"]') : null, this.dateField = this.form ? this.form.querySelector('[data-fp-resv-field="date"]') : null, this.partyField = this.form ? this.form.querySelector('[data-fp-resv-field="party"]') : null, this.summaryTargets = Array.prototype.slice.call(t.querySelectorAll("[data-fp-resv-summary]")), this.phoneField = this.form ? this.form.querySelector('[data-fp-resv-field="phone"]') : null, this.phonePrefixField = this.form ? this.form.querySelector('[data-fp-resv-field="phone_prefix"]') : null, this.hiddenPhoneE164 = this.form ? this.form.querySelector('input[name="fp_resv_phone_e164"]') : null, this.hiddenPhoneCc = this.form ? this.form.querySelector('input[name="fp_resv_phone_cc"]') : null, this.hiddenPhoneLocal = this.form ? this.form.querySelector('input[name="fp_resv_phone_local"]') : null, this.availabilityRoot = this.form ? this.form.querySelector("[data-fp-resv-slots]") : null, this.availabilityIndicator = this.form ? this.form.querySelector("[data-fp-resv-availability-indicator]") : null, this.slotsLegend = this.form ? this.form.querySelector("[data-fp-resv-slots-legend]") : null, this.state = {
      started: !1,
      formValidEmitted: !1,
      sectionStates: {},
      unlocked: {},
      initialHint: this.submitHint ? this.submitHint.textContent : "",
      hintOverride: "",
      ctaEnabled: !1,
      sending: !1,
      pendingAvailability: !1,
      pendingAvailabilityOptions: null,
      lastAvailabilityParams: null,
      mealAvailability: {},
      touchedFields: {}
    }, this.copy = {
      ctaDisabled: this.messages.cta_complete_fields || "Completa i campi richiesti",
      ctaEnabled: this.messages.cta_book_now || this.strings.actions && this.strings.actions.submit || "Prenota ora",
      ctaSending: this.messages.cta_sending || "Invio…",
      updatingSlots: this.messages.msg_updating_slots || "Aggiornamento disponibilità…",
      slotsUpdated: this.messages.msg_slots_updated || "Disponibilità aggiornata.",
      slotsEmpty: this.messages.slots_empty || "",
      selectMeal: this.messages.msg_select_meal || "Seleziona un servizio per visualizzare gli orari disponibili.",
      slotsError: this.messages.msg_slots_error || "Impossibile aggiornare la disponibilità. Riprova.",
      slotRequired: this.messages.slot_required || "Seleziona un orario per continuare.",
      invalidPhone: this.messages.msg_invalid_phone || "Inserisci un numero di telefono valido (minimo 6 cifre).",
      invalidEmail: this.messages.msg_invalid_email || "Inserisci un indirizzo email valido.",
      submitError: this.messages.msg_submit_error || "Non è stato possibile completare la prenotazione. Riprova.",
      submitSuccess: this.messages.msg_submit_success || "Prenotazione inviata con successo.",
      mealFullNotice: this.messages.meal_full_notice || "Nessuna disponibilità per questo servizio. Scegli un altro giorno."
    }, this.phoneCountryCode = this.getPhoneCountryCode(), this.hiddenPhoneCc && this.hiddenPhoneCc.value === "" && (this.hiddenPhoneCc.value = this.phoneCountryCode), this.handleDelegatedTrackingEvent = this.handleDelegatedTrackingEvent.bind(this), this.handleReservationConfirmed = this.handleReservationConfirmed.bind(this), this.handleWindowFocus = this.handleWindowFocus.bind(this), !(!this.form || this.sections.length === 0) && (this.bind(), this.initializeSections(), this.initializePhoneField(), this.initializeMeals(), this.initializeDateField(), this.initializeAvailability(), this.syncConsentState(), this.updateSubmitState(), this.updateInlineErrors(), this.updateSummary(), $(() => {
      this.loadStripeIfNeeded(), this.loadGoogleCalendarIfNeeded();
    }));
  }
  bind() {
    const t = this.handleFormInput.bind(this);
    this.form.addEventListener("input", t, !0), this.form.addEventListener("change", t, !0), this.form.addEventListener("focusin", this.handleFirstInteraction.bind(this)), this.form.addEventListener("blur", this.handleFieldBlur.bind(this), !0), this.form.addEventListener("keydown", this.handleKeydown.bind(this), !0), this.form.addEventListener("click", this.handleNavClick.bind(this)), this.form.addEventListener("submit", this.handleSubmit.bind(this)), this.root.addEventListener("click", this.handleDelegatedTrackingEvent), this.progress && (this.progress.addEventListener("click", this.handleProgressClick.bind(this)), this.progress.addEventListener("keydown", this.handleProgressKeydown.bind(this))), this.errorRetry && this.errorRetry.addEventListener("click", this.handleRetrySubmit.bind(this)), document.addEventListener("fp-resv:reservation:confirmed", this.handleReservationConfirmed), window.addEventListener("fp-resv:reservation:confirmed", this.handleReservationConfirmed), window.addEventListener("focus", this.handleWindowFocus);
  }
  getStepOrderIndex(t) {
    const e = t && t.getAttribute ? t.getAttribute("data-step") || "" : String(t || ""), i = typeof e == "string" ? e : "", s = this.stepOrder.indexOf(i);
    return s === -1 ? this.stepOrder.length + 1 : s;
  }
  initializeSections() {
    const t = this;
    this.sections.forEach(function(e, i) {
      const s = e.getAttribute("data-step") || String(i);
      t.state.sectionStates[s] = i === 0 ? "active" : "locked", i === 0 && t.dispatchSectionUnlocked(s), t.updateSectionAttributes(e, t.state.sectionStates[s], { silent: !0 });
    }), this.updateProgressIndicators();
  }
  initializeMeals() {
    const t = this;
    this.mealButtons.length !== 0 && this.mealButtons.forEach(function(e) {
      if (!e.hasAttribute("data-meal-default-notice")) {
        const i = e.getAttribute("data-meal-notice") || "";
        i !== "" && e.setAttribute("data-meal-default-notice", i);
      }
      e.addEventListener("click", function(i) {
        i.preventDefault(), t.handleFirstInteraction(), t.handleMealSelection(e);
      }), e.hasAttribute("data-active") && t.hiddenMeal && t.applyMealSelection(e);
    });
  }
  initializePhoneField() {
    if (this.phonePrefixField) {
      this.updatePhoneCountryFromPrefix();
      return;
    }
    this.phoneField && D(this.phoneField, this.getPhoneCountryCode());
  }
  updatePhoneCountryFromPrefix() {
    if (!this.phonePrefixField)
      return;
    const t = _(this.phonePrefixField.value);
    let e = t;
    if (e === "" && this.phoneCountryCode) {
      const i = _(this.phoneCountryCode);
      i && (e = i);
    }
    if (e === "" && this.hiddenPhoneCc && this.hiddenPhoneCc.value) {
      const i = _(this.hiddenPhoneCc.value);
      i && (e = i);
    }
    if (e === "") {
      const i = this.config && this.config.defaults || {};
      if (i.phone_country_code) {
        const s = _(i.phone_country_code);
        s && (e = s);
      }
    }
    e === "" && (e = "39"), this.hiddenPhoneCc && (this.hiddenPhoneCc.value = e), t !== "" && (this.phoneCountryCode = t), this.phoneField && D(this.phoneField, e);
  }
  initializeDateField() {
    if (!this.dateField)
      return;
    const t = (/* @__PURE__ */ new Date()).toISOString().split("T")[0];
    this.dateField.setAttribute("min", t), this.dateField.addEventListener("change", (i) => {
      const s = i.target.value;
      s && s < t ? (i.target.setCustomValidity("Non è possibile prenotare per giorni passati."), i.target.setAttribute("aria-invalid", "true")) : (i.target.setCustomValidity(""), i.target.setAttribute("aria-invalid", "false"));
    });
    const e = () => {
      if (typeof this.dateField.focus == "function" && this.dateField.focus(), typeof this.dateField.showPicker == "function")
        try {
          this.dateField.showPicker();
        } catch {
        }
    };
    this.dateField.addEventListener("click", e);
  }
  initializeAvailability() {
    if (!this.availabilityRoot)
      return;
    this.availabilityRoot.addEventListener("click", (e) => {
      if (this.availabilityController)
        return;
      const i = e.target instanceof HTMLElement ? e.target.closest("button[data-slot]") : null;
      if (!i)
        return;
      e.preventDefault();
      const s = {
        start: i.getAttribute("data-slot") || "",
        label: i.textContent || "",
        status: i.getAttribute("data-slot-status") || ""
      }, r = this.availabilityRoot.querySelectorAll("button[data-slot]");
      Array.prototype.forEach.call(r, (n) => {
        n.setAttribute("aria-pressed", n === i ? "true" : "false");
      }), this.handleSlotSelected(s);
    });
    const t = (e = {}) => {
      const i = e && typeof e == "object" ? { ...e } : {};
      if (!this.availabilityController) {
        this.state.pendingAvailability = !0, this.state.pendingAvailabilityOptions = i;
        return;
      }
      this.scheduleAvailabilityUpdate(i);
    };
    $(() => {
      pt().then((e) => {
        if (!(!e || typeof e.createAvailabilityController != "function" || !this.availabilityRoot) && (this.availabilityController = e.createAvailabilityController({
          root: this.availabilityRoot,
          endpoint: this.getAvailabilityEndpoint(),
          strings: this.copy,
          getParams: () => this.collectAvailabilityParams(),
          onSlotSelected: (i) => this.handleSlotSelected(i),
          onLatency: (i) => this.handleAvailabilityLatency(i),
          onRetry: (i) => this.handleAvailabilityRetry(i),
          onAvailabilitySummary: (i, s) => this.handleMealAvailabilitySummary(i, s)
        }), this.state.pendingAvailability)) {
          this.state.pendingAvailability = !1;
          const i = this.state.pendingAvailabilityOptions || {};
          this.state.pendingAvailabilityOptions = null, this.scheduleAvailabilityUpdate(i);
        }
      }).catch(() => {
      });
    }), t();
  }
  handleFormInput(t) {
    const e = t.target;
    if (!e)
      return;
    this.handleFirstInteraction(), e === this.phoneField ? D(this.phoneField, this.getPhoneCountryCode()) : e === this.phonePrefixField && this.updatePhoneCountryFromPrefix(), this.updateSummary();
    const i = e.getAttribute("data-fp-resv-field") || "", s = i && e.dataset.fpResvLastValue || "", r = i && typeof e.value == "string" ? e.value : "", n = !i || s !== r, l = mt(e);
    if (!l) {
      this.isConsentField(e) && this.syncConsentState(), this.updateSubmitState();
      return;
    }
    this.ensureSectionActive(l), this.updateSectionAttributes(l, "active"), i && (e.dataset.fpResvLastValue = r), (i === "date" || i === "party" || i === "slots" || i === "time") && ((i === "date" || i === "party") && n && (this.clearSlotSelection({ schedule: !1 }), this.state.mealAvailability = {}), (i !== "date" || n || t.type === "change") && this.scheduleAvailabilityUpdate()), this.isConsentField(e) && this.syncConsentState(), this.updateSubmitState(), this.updateInlineErrors();
  }
  handleFieldBlur(t) {
    const e = t.target;
    if (!e || !(e instanceof HTMLElement))
      return;
    const i = e.getAttribute("data-fp-resv-field");
    i && (this.state.touchedFields[i] = !0, i === "phone" && this.phoneField && this.validatePhoneField(), i === "email" && e instanceof HTMLInputElement && this.validateEmailField(e), this.updateInlineErrors());
  }
  handleKeydown(t) {
    if (t.key !== "Enter")
      return;
    const e = t.target;
    !e || !(e instanceof HTMLElement) || e.tagName === "TEXTAREA" || e instanceof HTMLButtonElement && e.type === "submit" || (e instanceof HTMLInputElement && e.type || "") === "submit" || t.preventDefault();
  }
  handleNavClick(t) {
    const e = t.target instanceof HTMLElement ? t.target.closest("[data-fp-resv-nav]") : null;
    if (!e)
      return;
    const i = e.closest("[data-fp-resv-section]");
    if (!i)
      return;
    t.preventDefault(), t.stopPropagation(), this.handleFirstInteraction();
    const s = e.getAttribute("data-fp-resv-nav");
    console.log("[FP-RESV] Navigation click:", s, "section:", i.getAttribute("data-step")), s === "prev" ? this.navigateToPrevious(i) : s === "next" && this.navigateToNext(i);
  }
  handleProgressClick(t) {
    if (!this.progress)
      return;
    const e = t.target && typeof t.target.closest == "function" ? t.target.closest("[data-step]") : null;
    if (!e || !this.progress.contains(e))
      return;
    const i = e.getAttribute("data-step") || "";
    if (!i)
      return;
    const s = this.state.sectionStates[i];
    !s || s === "locked" || (t.preventDefault(), this.activateSectionByKey(i));
  }
  handleProgressKeydown(t) {
    if (!this.progress || t.key !== "Enter" && t.key !== " " && t.key !== "Spacebar" && t.key !== "Space")
      return;
    const e = t.target && typeof t.target.closest == "function" ? t.target.closest("[data-step]") : null;
    if (!e || !this.progress.contains(e))
      return;
    const i = e.getAttribute("data-step") || "";
    if (!i)
      return;
    const s = this.state.sectionStates[i];
    !s || s === "locked" || (t.preventDefault(), this.activateSectionByKey(i));
  }
  activateSectionByKey(t) {
    const e = this.sections.find(function(s) {
      return (s.getAttribute("data-step") || "") === t;
    });
    if (!e)
      return;
    let i = !1;
    this.sections.forEach((s) => {
      const r = s.getAttribute("data-step") || "";
      if (r === t)
        i = !0, this.updateSectionAttributes(s, "active", { silent: !0 }), this.dispatchSectionUnlocked(r);
      else if (i)
        this.updateSectionAttributes(s, "locked", { silent: !0 });
      else {
        const l = this.state.sectionStates[r] === "locked" ? "locked" : "completed";
        this.updateSectionAttributes(s, l, { silent: !0 });
      }
    }), this.updateProgressIndicators(), requestAnimationFrame(() => {
      const s = e.querySelector('input, select, textarea, button, [tabindex]:not([tabindex="-1"])');
      s && typeof s.focus == "function" && s.focus({ preventScroll: !0 });
    }), this.updateSubmitState();
  }
  handleRetrySubmit(t) {
    t.preventDefault(), this.clearError(), this.errorRetry && (this.errorRetry.textContent = this.messages.retry_button || "Riprova", this.errorRetry.onclick = null), this.focusFirstInvalid(), this.updateSubmitState();
  }
  handleMealSelection(t) {
    this.mealButtons.forEach(function(r) {
      r.removeAttribute("data-active"), r.setAttribute("aria-pressed", "false");
    }), t.setAttribute("data-active", "true"), t.setAttribute("aria-pressed", "true");
    const e = t.getAttribute("data-fp-resv-meal") || "", i = this.state.mealAvailability ? this.state.mealAvailability[e] : "";
    if (this.applyMealAvailabilityIndicator(e, i), i === "full") {
      const r = t.getAttribute("data-meal-default-notice") || "", n = this.copy.mealFullNotice || r;
      n !== "" && t.setAttribute("data-meal-notice", n);
    }
    this.applyMealSelection(t), this.applyMealAvailabilityNotice(e, i, { skipSlotReset: !0 });
    const s = this.events.meal_selected || "meal_selected";
    b(s, {
      meal_type: t.getAttribute("data-fp-resv-meal") || "",
      meal_label: t.getAttribute("data-meal-label") || ""
    }), this.scheduleAvailabilityUpdate({ immediate: !0 });
  }
  updateMealNoticeFromButton(t, e) {
    if (!this.mealNotice)
      return;
    const i = typeof e == "string" ? e : t && t.getAttribute("data-meal-notice") || "", s = i ? i.trim() : "", r = this.mealNoticeText || this.mealNotice;
    s !== "" && r ? (r.textContent = s, this.mealNotice.hidden = !1) : r && (r.textContent = "", this.mealNotice.hidden = !0);
  }
  applyMealAvailabilityNotice(t, e, i = {}) {
    const s = this.mealButtons.find((l) => (l.getAttribute("data-fp-resv-meal") || "") === t);
    if (!s)
      return;
    const r = s.getAttribute("data-meal-default-notice") || "";
    if ((typeof e == "string" ? e : "") === "full") {
      const l = this.copy.mealFullNotice || r;
      l !== "" ? s.setAttribute("data-meal-notice", l) : r === "" && s.removeAttribute("data-meal-notice"), s.setAttribute("aria-disabled", "true"), s.setAttribute("data-meal-unavailable", "true"), s.hasAttribute("data-active") && (i.skipSlotReset !== !0 && this.clearSlotSelection({ schedule: !1 }), this.updateMealNoticeFromButton(s));
      return;
    }
    s.removeAttribute("aria-disabled"), s.removeAttribute("data-meal-unavailable"), r !== "" ? s.setAttribute("data-meal-notice", r) : s.hasAttribute("data-meal-notice") && s.removeAttribute("data-meal-notice"), s.hasAttribute("data-active") && this.updateMealNoticeFromButton(s);
  }
  applyMealSelection(t) {
    const e = t.getAttribute("data-fp-resv-meal") || "";
    this.hiddenMeal && (this.hiddenMeal.value = e);
    const i = ht(t.getAttribute("data-meal-price"));
    this.hiddenPrice && (this.hiddenPrice.value = i !== null ? String(i) : ""), this.clearSlotSelection({ schedule: !1 }), this.updateMealNoticeFromButton(t), this.updateSubmitState();
  }
  clearSlotSelection(t = {}) {
    this.hiddenSlot && (this.hiddenSlot.value = "");
    const e = this.form ? this.form.querySelector('[data-fp-resv-field="time"]') : null;
    if (e && (e.value = "", e.removeAttribute("data-slot-start")), this.availabilityController && typeof this.availabilityController.clearSelection == "function" && this.availabilityController.clearSelection(), this.availabilityRoot) {
      const s = this.availabilityRoot.querySelectorAll('button[data-slot][aria-pressed="true"]');
      Array.prototype.forEach.call(s, (r) => {
        r.setAttribute("aria-pressed", "false");
      });
    }
    const i = this.sections.find((s) => (s.getAttribute("data-step") || "") === "slots");
    if (i) {
      const s = i.getAttribute("data-step") || "", r = this.state.sectionStates[s] || "locked";
      this.updateSectionAttributes(i, "locked", { silent: !0 });
      const n = this.sections.indexOf(i);
      if (n !== -1)
        for (let l = n + 1; l < this.sections.length; l += 1) {
          const h = this.sections[l];
          this.updateSectionAttributes(h, "locked", { silent: !0 });
        }
      this.updateProgressIndicators(), (t.forceRewind && s || r === "completed" || r === "active") && this.activateSectionByKey(s);
    }
    t.schedule !== !1 && this.scheduleAvailabilityUpdate(), this.updateSummary(), this.updateSubmitState();
  }
  ensureSectionActive(t) {
    const e = t.getAttribute("data-step") || "";
    this.state.sectionStates[e] === "locked" && (this.state.sectionStates[e] = "active", this.updateSectionAttributes(t, "active"), this.dispatchSectionUnlocked(e));
  }
  completeSection(t, e) {
    const i = t.getAttribute("data-step") || "";
    if (this.state.sectionStates[i] === "completed" || (this.state.sectionStates[i] = "completed", this.updateSectionAttributes(t, "completed"), this.updateProgressIndicators(), !e))
      return;
    const s = this.sections.indexOf(t);
    if (s === -1)
      return;
    const r = this.sections[s + 1];
    if (!r)
      return;
    const n = r.getAttribute("data-step") || String(s + 1);
    this.state.sectionStates[n] !== "completed" && (this.state.sectionStates[n] = "active", this.updateSectionAttributes(r, "active"), this.dispatchSectionUnlocked(n));
  }
  navigateToPrevious(t) {
    const e = this.sections.indexOf(t);
    if (e <= 0)
      return;
    const i = this.sections[e - 1];
    if (!i)
      return;
    const s = i.getAttribute("data-step") || "";
    s && this.activateSectionByKey(s);
  }
  navigateToNext(t) {
    const e = t.getAttribute("data-step") || "";
    if (e === "date" || e === "party") {
      this.completeSection(t, !0);
      return;
    }
    if (e === "slots") {
      const i = this.form ? this.form.querySelector('[data-fp-resv-field="time"]') : null, s = this.form ? this.form.querySelector('input[name="fp_resv_slot_start"]') : null;
      if (!i || i.value.trim() === "" || !s || s.value.trim() === "") {
        const r = this.sections.find((n) => (n.getAttribute("data-step") || "") === "slots");
        if (r) {
          const n = r.querySelector("[data-fp-resv-slots-status]");
          n && (n.textContent = this.copy.slotRequired || "Seleziona un orario per continuare.", n.style.color = "#dc2626", n.setAttribute("data-state", "error"), setTimeout(() => {
            n.textContent = "", n.style.color = "", n.removeAttribute("data-state");
          }, 3e3));
        }
        return;
      }
    }
    if (!this.isSectionValid(t)) {
      const i = this.findFirstInvalid(t);
      i && (typeof i.reportValidity == "function" && i.reportValidity(), typeof i.focus == "function" && i.focus({ preventScroll: !1 }));
      return;
    }
    this.completeSection(t, !0);
  }
  dispatchSectionUnlocked(t) {
    if (this.state.unlocked[t])
      return;
    this.state.unlocked[t] = !0;
    const e = this.events.section_unlocked || "section_unlocked";
    b(e, { section: t });
  }
  updateSectionAttributes(t, e, i = {}) {
    const s = t.getAttribute("data-step") || "", r = i && i.silent === !0;
    console.log(`[FP-RESV] updateSectionAttributes: step=${s}, state=${e}, silent=${r}`), this.state.sectionStates[s] = e, t.setAttribute("data-state", e), e === "completed" ? t.setAttribute("data-complete-hidden", "true") : t.removeAttribute("data-complete-hidden");
    const n = e === "active";
    t.setAttribute("aria-expanded", n ? "true" : "false"), n ? (t.hidden = !1, t.removeAttribute("hidden"), t.removeAttribute("inert"), t.style.display = "block", t.style.visibility = "visible", t.style.opacity = "1", console.log(`[FP-RESV] Step ${s} made visible`)) : (t.hidden = !0, t.setAttribute("hidden", ""), t.setAttribute("inert", ""), t.style.display = "none", t.style.visibility = "hidden", t.style.opacity = "0", console.log(`[FP-RESV] Step ${s} hidden`)), r || this.updateProgressIndicators(), this.updateStickyCtaVisibility();
  }
  updateProgressIndicators() {
    if (!this.progress)
      return;
    const t = this, e = this.progressItems && this.progressItems.length ? this.progressItems : Array.prototype.slice.call(this.progress.querySelectorAll("[data-step]"));
    let i = 0;
    const s = e.length || 1;
    Array.prototype.forEach.call(e, function(n, l) {
      const h = n.getAttribute("data-step") || "", f = t.state.sectionStates[h] || "locked";
      n.setAttribute("data-state", f), n.setAttribute("data-progress-state", f === "completed" ? "done" : f);
      const v = n.querySelector(".fp-progress__label");
      v && (f === "active" ? v.removeAttribute("aria-hidden") : v.setAttribute("aria-hidden", "true"));
<<<<<<< HEAD
      const w = f === "locked";
      n.tabIndex = w ? -1 : 0, w ? n.setAttribute("aria-disabled", "true") : n.removeAttribute("aria-disabled"), f === "active" ? (n.setAttribute("aria-current", "step"), i = Math.max(i, l + 0.5)) : n.removeAttribute("aria-current"), f === "completed" ? (n.setAttribute("data-completed", "true"), i = Math.max(i, l + 1)) : n.removeAttribute("data-completed");
=======
      const S = f === "locked";
      n.tabIndex = S ? -1 : 0, S ? n.setAttribute("aria-disabled", "true") : n.removeAttribute("aria-disabled"), f === "active" ? (n.setAttribute("aria-current", "step"), i = Math.max(i, l + 0.5)) : n.removeAttribute("aria-current"), f === "completed" ? (n.setAttribute("data-completed", "true"), i = Math.max(i, l + 1)) : n.removeAttribute("data-completed");
>>>>>>> 8eeb0460
    });
    const r = Math.min(100, Math.max(0, Math.round(i / s * 100)));
    this.progress.style.setProperty("--fp-progress-fill", r + "%");
  }
  isSectionValid(t) {
    const e = t.querySelectorAll("[data-fp-resv-field]");
    if (e.length === 0)
      return !0;
    if ((t.getAttribute("data-step") || "") === "slots") {
      const r = this.form ? this.form.querySelector('[data-fp-resv-field="time"]') : null, n = this.form ? this.form.querySelector('input[name="fp_resv_slot_start"]') : null, l = r && r.value.trim() !== "", h = n && n.value.trim() !== "";
      if (!l || !h)
        return !1;
    }
    let s = !0;
    return Array.prototype.forEach.call(e, function(r) {
      typeof r.checkValidity == "function" && !r.checkValidity() && (s = !1);
    }), s;
  }
  updateSubmitState() {
    if (!this.submitButton)
      return;
    const t = this.form.checkValidity();
    if (this.state.sending ? this.setSubmitButtonState(!1, "sending") : this.setSubmitButtonState(t, null), this.submitHint) {
      const e = this.state.hintOverride || (t ? this.state.initialHint : this.copy.ctaDisabled);
      this.submitHint.textContent = e;
    }
    if (t && !this.state.formValidEmitted) {
      const e = this.events.form_valid || "form_valid";
      b(e, { timestamp: Date.now() }), this.state.formValidEmitted = !0;
    }
  }
  updateInlineErrors() {
    if (!this.form)
      return;
    const t = {
      first_name: this.form.querySelector('[data-fp-resv-field="first_name"]'),
      last_name: this.form.querySelector('[data-fp-resv-field="last_name"]'),
      email: this.form.querySelector('[data-fp-resv-field="email"]'),
      phone: this.form.querySelector('[data-fp-resv-field="phone"]'),
      consent: this.form.querySelector('[data-fp-resv-field="consent"]')
    }, e = {
      first_name: this.strings?.messages?.required_first_name || "Inserisci il nome",
      last_name: this.strings?.messages?.required_last_name || "Inserisci il cognome",
      email: this.copy.invalidEmail,
      phone: this.copy.invalidPhone,
      consent: this.strings?.messages?.required_consent || "Accetta la privacy per procedere"
    };
    Object.keys(t).forEach((i) => {
      const s = t[i], r = this.form.querySelector(`[data-fp-resv-error="${i}"]`);
      if (!r)
        return;
      if (i === "consent" && !this.state.touchedFields[i]) {
        r.textContent = "", r.hidden = !0;
        return;
      }
      let n = !1, l = "";
      if (s && typeof s.checkValidity == "function" && !s.checkValidity() && (n = !0, l = e[i] || ""), i === "email" && s && s.value && s.value.trim() !== "" && s.checkValidity() && (n = !1, l = ""), i === "phone" && this.phoneField) {
        const h = z(this.phoneField, this.getPhoneCountryCode());
        h.local && !K(h.local) && (n = !0, l = this.copy.invalidPhone);
      }
      i === "consent" && s && s.checked && (n = !1, l = ""), n ? (r.textContent = l, r.hidden = !1, s && s.setAttribute && s.setAttribute("aria-invalid", "true")) : (r.textContent = "", r.hidden = !0, s && s.removeAttribute && s.removeAttribute("aria-invalid"));
    });
  }
  getActiveSectionKey() {
    for (let t = 0; t < this.sections.length; t += 1) {
      const i = this.sections[t].getAttribute("data-step") || "";
      if (i !== "" && this.state.sectionStates[i] === "active")
        return i;
    }
    return "";
  }
  getLastSectionKey() {
    return this.sections.length === 0 ? "" : this.sections[this.sections.length - 1].getAttribute("data-step") || "";
  }
  updateStickyCtaVisibility() {
    if (!this.stickyCta)
      return;
    const t = this.getLastSectionKey();
    if (t === "") {
      this.stickyCta.hidden = !1, this.stickyCta.removeAttribute("hidden"), this.stickyCta.removeAttribute("aria-hidden"), this.stickyCta.removeAttribute("inert"), this.stickyCta.style && typeof this.stickyCta.style.removeProperty == "function" && this.stickyCta.style.removeProperty("display");
      return;
    }
    this.getActiveSectionKey() === t ? (this.stickyCta.hidden = !1, this.stickyCta.removeAttribute("hidden"), this.stickyCta.removeAttribute("aria-hidden"), this.stickyCta.removeAttribute("inert"), this.stickyCta.style && typeof this.stickyCta.style.removeProperty == "function" && this.stickyCta.style.removeProperty("display")) : (this.stickyCta.hidden = !0, this.stickyCta.setAttribute("hidden", ""), this.stickyCta.setAttribute("aria-hidden", "true"), this.stickyCta.setAttribute("inert", ""), this.stickyCta.style && typeof this.stickyCta.style.setProperty == "function" && this.stickyCta.style.setProperty("display", "none", "important"));
  }
  setSubmitButtonState(t, e) {
    if (!this.submitButton)
      return;
    const i = e === "sending" ? !1 : !!t, s = this.state.ctaEnabled;
    ft(this.submitButton, !i), this.submitLabel && (e === "sending" ? this.submitLabel.textContent = this.copy.ctaSending : i ? this.submitLabel.textContent = this.copy.ctaEnabled : this.submitLabel.textContent = this.copy.ctaDisabled), this.submitSpinner && (this.submitSpinner.hidden = e !== "sending"), s !== i && e !== "sending" && b("cta_state_change", { enabled: i }), this.state.ctaEnabled = i;
  }
  updateSummary() {
    if (this.summaryTargets.length === 0)
      return;
<<<<<<< HEAD
    const t = this.form.querySelector('[data-fp-resv-field="date"]'), e = this.form.querySelector('[data-fp-resv-field="time"]'), i = this.form.querySelector('[data-fp-resv-field="party"]'), s = this.form.querySelector('[data-fp-resv-field="first_name"]'), r = this.form.querySelector('[data-fp-resv-field="last_name"]'), n = this.form.querySelector('[data-fp-resv-field="email"]'), l = this.form.querySelector('[data-fp-resv-field="phone"]'), h = this.form.querySelector('[data-fp-resv-field="notes"]'), f = this.form.querySelector('[data-fp-resv-field="high_chair_count"]'), v = this.form.querySelector('[data-fp-resv-field="wheelchair_table"]'), w = this.form.querySelector('[data-fp-resv-field="pets"]');
=======
    const t = this.form.querySelector('[data-fp-resv-field="date"]'), e = this.form.querySelector('[data-fp-resv-field="time"]'), i = this.form.querySelector('[data-fp-resv-field="party"]'), s = this.form.querySelector('[data-fp-resv-field="first_name"]'), r = this.form.querySelector('[data-fp-resv-field="last_name"]'), n = this.form.querySelector('[data-fp-resv-field="email"]'), l = this.form.querySelector('[data-fp-resv-field="phone"]'), h = this.form.querySelector('[data-fp-resv-field="notes"]'), f = this.form.querySelector('[data-fp-resv-field="high_chair_count"]'), v = this.form.querySelector('[data-fp-resv-field="wheelchair_table"]'), S = this.form.querySelector('[data-fp-resv-field="pets"]');
    let _ = "";
    s && s.value && (_ = s.value.trim()), r && r.value && (_ = (_ + " " + r.value.trim()).trim());
>>>>>>> 8eeb0460
    let P = "";
    s && s.value && (P = s.value.trim()), r && r.value && (P = (P + " " + r.value.trim()).trim());
    let A = "";
    if (n && n.value && (A = n.value.trim()), l && l.value) {
      const C = this.getPhoneCountryCode(), N = (C ? "+" + C + " " : "") + l.value.trim();
      A = A !== "" ? A + " / " + N : N;
    }
<<<<<<< HEAD
    const y = [];
    f && typeof f.value == "string" && parseInt(f.value, 10) > 0 && y.push("Seggioloni: " + parseInt(f.value, 10)), v && "checked" in v && v.checked && y.push("Tavolo accessibile per sedia a rotelle"), w && "checked" in w && w.checked && y.push("Animali domestici");
    const q = y.join("; ");
    this.summaryTargets.forEach(function(C) {
      switch (C.getAttribute("data-fp-resv-summary")) {
=======
    const E = [];
    f && typeof f.value == "string" && parseInt(f.value, 10) > 0 && E.push("Seggioloni: " + parseInt(f.value, 10)), v && "checked" in v && v.checked && E.push("Tavolo accessibile per sedia a rotelle"), S && "checked" in S && S.checked && E.push("Animali domestici");
    const q = E.join("; ");
    this.summaryTargets.forEach(function(A) {
      switch (A.getAttribute("data-fp-resv-summary")) {
>>>>>>> 8eeb0460
        case "date":
          C.textContent = t && t.value ? t.value : "";
          break;
        case "time":
          C.textContent = e && e.value ? e.value : "";
          break;
        case "party":
          C.textContent = i && i.value ? i.value : "";
          break;
        case "name":
          C.textContent = P;
          break;
        case "contact":
          C.textContent = A;
          break;
        case "notes":
          C.textContent = h && h.value ? h.value : "";
          break;
        case "extras":
          C.textContent = q;
          break;
      }
    });
  }
  async handleSubmit(t) {
    if (t.preventDefault(), this.state.touchedFields.consent = !0, !this.form.checkValidity())
      return this.form.reportValidity(), this.focusFirstInvalid(), this.updateInlineErrors(), this.updateSubmitState(), !1;
    const e = this.events.submit || "reservation_submit", i = this.collectAvailabilityParams();
    b(e, {
      source: "form",
      form_id: this.form && this.form.id ? this.form.id : this.root.id || "",
      date: i.date,
      party: i.party,
      meal: i.meal
    }), this.preparePhonePayload(), this.state.sending = !0, this.updateSubmitState(), this.clearError();
    const s = this.serializeForm(), r = this.getReservationEndpoint(), n = performance.now();
    let l = 0;
    try {
      const h = await fetch(r, {
        method: "POST",
        headers: {
          Accept: "application/json",
          "Content-Type": "application/json",
          "X-WP-Nonce": s.fp_resv_nonce || ""
        },
        body: JSON.stringify(s),
        credentials: "same-origin"
      });
<<<<<<< HEAD
      if (l = Math.round(performance.now() - n), b("ui_latency", { op: "submit", ms: l }), !h.ok) {
        const v = await H(h);
=======
      if (l = Math.round(performance.now() - n), y("ui_latency", { op: "submit", ms: l }), !h.ok) {
        const v = await ft(h);
>>>>>>> 8eeb0460
        if (h.status === 403 && !this.state.nonceRetried) {
          await new Promise((A) => setTimeout(A, 500));
          const P = await this.refreshNonce();
          if (P) {
            this.state.nonceRetried = !0, s.fp_resv_nonce = P, await new Promise((y) => setTimeout(y, 200));
            const A = await fetch(r, {
              method: "POST",
              headers: {
                Accept: "application/json",
                "Content-Type": "application/json",
                "X-WP-Nonce": P
              },
              body: JSON.stringify(s),
              credentials: "same-origin"
            });
            if (A.ok) {
              const y = await A.json();
              return this.handleSubmitSuccess(y), this.state.nonceRetried = !1, !1;
            } else {
              const y = await H(A);
              throw y && y.message && (y.message = y.message + " Se hai appena accettato i cookie, riprova tra qualche secondo."), Object.assign(new Error(y.message || this.copy.submitError), {
                status: A.status,
                payload: y
              });
            }
          }
        }
<<<<<<< HEAD
        const w = v && v.message || this.copy.submitError;
        throw Object.assign(new Error(w), {
=======
        const S = v && v.message || this.copy.submitError;
        throw Object.assign(new Error(S), {
>>>>>>> 8eeb0460
          status: h.status,
          payload: v
        });
      }
      const f = await h.json();
      this.handleSubmitSuccess(f);
    } catch (h) {
      l || (l = Math.round(performance.now() - n), b("ui_latency", { op: "submit", ms: l })), this.handleSubmitError(h, l);
    } finally {
      this.state.sending = !1, this.updateSubmitState();
    }
    return !1;
  }
  handleSubmitSuccess(t) {
    this.clearError();
    const e = t && t.message || this.copy.submitSuccess;
    if (this.successAlert && (this.successAlert.textContent = e, this.successAlert.hidden = !1, typeof this.successAlert.focus == "function" && this.successAlert.focus()), this.form) {
      this.form.setAttribute("data-state", "submitted");
      const i = this.form.querySelectorAll("input, select, textarea, button");
      Array.prototype.forEach.call(i, (s) => {
        try {
          s.setAttribute("disabled", "disabled");
        } catch {
        }
      });
    }
    t && Array.isArray(t.tracking) && t.tracking.forEach((i) => {
      i && i.event && b(i.event, i);
    });
  }
  handleSubmitError(t, e) {
    const i = t && typeof t.status == "number" ? t.status : "unknown", s = t && t.message || this.copy.submitError, r = t && typeof t == "object" && t.payload || null;
    let n = Y(s, r);
    i === 403 && this.errorAlert && this.errorRetry && (this.errorRetry.textContent = this.messages.reload_button || "Ricarica pagina", this.errorRetry.onclick = (h) => {
      h.preventDefault(), window.location.reload();
    }), this.errorAlert && this.errorMessage && (this.errorMessage.textContent = n, this.errorAlert.hidden = !1, requestAnimationFrame(() => {
      typeof this.errorAlert.scrollIntoView == "function" && this.errorAlert.scrollIntoView({ behavior: "smooth", block: "center" }), typeof this.errorAlert.focus == "function" && (this.errorAlert.setAttribute("tabindex", "-1"), this.errorAlert.focus({ preventScroll: !0 }));
    })), this.state.hintOverride = n, this.updateSubmitState();
    const l = this.events.submit_error || "submit_error";
    b(l, { code: i, latency: e });
  }
  clearError() {
    this.errorAlert && (this.errorAlert.hidden = !0), this.errorRetry && (this.errorRetry.textContent = this.messages.retry_button || "Riprova", this.errorRetry.onclick = null), this.state.hintOverride = "";
  }
  serializeForm() {
    const t = new FormData(this.form), e = {};
    if (t.forEach((i, s) => {
      typeof i == "string" && (e[s] = i);
    }), this.phoneField) {
      const i = z(this.phoneField, this.getPhoneCountryCode());
      i.e164 && (e.fp_resv_phone = i.e164), i.country && (e.fp_resv_phone_cc = i.country), i.local && (e.fp_resv_phone_local = i.local);
    }
    if (this.phonePrefixField && this.phonePrefixField.value && !e.fp_resv_phone_cc) {
      const i = _(this.phonePrefixField.value);
      i && (e.fp_resv_phone_cc = i);
    }
    return e;
  }
  async refreshNonce() {
    try {
      const t = this.getReservationEndpoint().replace("/reservations", "/nonce"), e = await fetch(t, {
        method: "GET",
        headers: {
          Accept: "application/json"
        },
        credentials: "same-origin"
      });
      if (e.ok) {
        const i = await e.json(), s = this.form.querySelector('input[name="fp_resv_nonce"]');
        return s && i.nonce && (s.value = i.nonce), i.nonce || null;
      }
    } catch (t) {
      window.console && window.console.warn && console.warn("[fp-resv] Impossibile rigenerare il nonce", t);
    }
    return null;
  }
  preparePhonePayload() {
    if (!this.phoneField)
      return;
    const t = z(this.phoneField, this.getPhoneCountryCode());
    this.hiddenPhoneE164 && (this.hiddenPhoneE164.value = t.e164), this.hiddenPhoneCc && (this.hiddenPhoneCc.value = t.country), this.hiddenPhoneLocal && (this.hiddenPhoneLocal.value = t.local);
  }
  validatePhoneField() {
    if (!this.phoneField)
      return;
    const t = z(this.phoneField, this.getPhoneCountryCode());
    if (t.local === "") {
      this.phoneField.setCustomValidity(""), this.phoneField.removeAttribute("aria-invalid");
      return;
    }
    K(t.local) ? (this.phoneField.setCustomValidity(""), this.phoneField.setAttribute("aria-invalid", "false"), this.state.hintOverride === this.copy.invalidPhone && (this.state.hintOverride = "", this.updateSubmitState())) : (this.phoneField.setCustomValidity(this.copy.invalidPhone), this.phoneField.setAttribute("aria-invalid", "true"), this.state.hintOverride = this.copy.invalidPhone, this.updateSubmitState(), b("phone_validation_error", { field: "phone" }), b("ui_validation_error", { field: "phone" }));
  }
  validateEmailField(t) {
    if (typeof t.value == "string") {
      const e = t.value.trim();
      e !== t.value && (t.value = e);
    }
    if (t.value.trim() === "") {
      t.setCustomValidity(""), t.removeAttribute("aria-invalid");
      return;
    }
    t.setCustomValidity(""), t.checkValidity() ? (t.setCustomValidity(""), t.setAttribute("aria-invalid", "false"), this.state.hintOverride === this.copy.invalidEmail && (this.state.hintOverride = "", this.updateSubmitState())) : (t.setCustomValidity(this.copy.invalidEmail), t.setAttribute("aria-invalid", "true"), this.state.hintOverride = this.copy.invalidEmail, this.updateSubmitState(), b("ui_validation_error", { field: "email" }));
  }
  focusFirstInvalid() {
    const t = this.form.querySelector("[data-fp-resv-field]:invalid, [required]:invalid");
    t && typeof t.focus == "function" && t.focus();
  }
  findFirstInvalid(t) {
    return t ? t.querySelector("[data-fp-resv-field]:invalid, [required]:invalid") : null;
  }
  collectAvailabilityParams() {
    const t = this.hiddenMeal ? this.hiddenMeal.value : "", e = this.dateField && this.dateField.value ? this.dateField.value : "", i = this.partyField && this.partyField.value ? this.partyField.value : "";
    return {
      date: e,
      party: i,
      meal: t,
      requiresMeal: this.mealButtons.length > 0
    };
  }
  scheduleAvailabilityUpdate(t = {}) {
    const e = t && typeof t == "object" ? { ...t } : {};
    if (!this.availabilityController || typeof this.availabilityController.schedule != "function") {
      this.state.pendingAvailability = !0, this.state.pendingAvailabilityOptions = e;
      return;
    }
    const i = this.collectAvailabilityParams();
    this.state.lastAvailabilityParams = i, this.state.pendingAvailabilityOptions = null, this.availabilityController.schedule(i, e);
  }
  applyMealAvailabilityIndicator(t, e) {
    if (!t)
      return;
    const i = this.mealButtons.find((n) => (n.getAttribute("data-fp-resv-meal") || "") === t);
    if (!i)
      return;
    const s = ["available", "limited", "full"], r = e ? String(e).toLowerCase() : "";
    i.removeAttribute("data-availability-state"), r === "full" ? (i.setAttribute("aria-disabled", "true"), i.setAttribute("data-meal-unavailable", "true")) : s.indexOf(r) !== -1 && (i.removeAttribute("aria-disabled"), i.removeAttribute("data-meal-unavailable"));
  }
  handleMealAvailabilitySummary(t, e) {
    if (!e || !e.meal)
      return;
    const i = t && t.state ? String(t.state).toLowerCase() : "", s = ["available", "limited", "full"], r = e.meal;
    if (this.state.mealAvailability || (this.state.mealAvailability = {}), s.indexOf(i) === -1) {
      delete this.state.mealAvailability[r], this.applyMealAvailabilityIndicator(r, ""), this.applyMealAvailabilityNotice(r, "", { skipSlotReset: !0 });
      return;
    }
    if (this.state.mealAvailability[r] = i, this.applyMealAvailabilityIndicator(r, i), this.applyMealAvailabilityNotice(r, i), this.slotsLegend && this.slotsLegend.hidden && (this.slotsLegend.hidden = !1, this.slotsLegend.removeAttribute("hidden")), this.availabilityIndicator) {
      let n = "";
      if (t && typeof t == "object") {
        const l = typeof t.slots == "number" ? t.slots : 0;
        i === "available" ? n = `Disponibile (${l})` : i === "limited" ? n = `Disponibilità limitata (${l})` : i === "full" && (n = "Completamente prenotato");
      }
      this.availabilityIndicator.textContent = n, this.availabilityIndicator.hidden = n === "", this.availabilityIndicator.setAttribute("data-state", i || "");
    }
  }
  handleSlotSelected(t) {
    this.handleFirstInteraction();
    const e = this.form.querySelector('[data-fp-resv-field="time"]');
    if (e) {
      e.value = t && t.label ? t.label : "", t && t.start && e.setAttribute("data-slot-start", t.start);
      try {
        e.dispatchEvent(new Event("input", { bubbles: !0 }));
      } catch {
      }
    }
    this.hiddenSlot && (this.hiddenSlot.value = t && t.start ? t.start : "");
    const i = this.sections.find((s) => (s.getAttribute("data-step") || "") === "slots");
    if (i) {
      const s = i.getAttribute("data-step") || "";
      this.ensureSectionActive(i), this.state.sectionStates[s] !== "active" && this.updateSectionAttributes(i, "active");
    }
    this.updateSummary(), this.updateSubmitState();
  }
  handleAvailabilityLatency(t) {
    b("ui_latency", { op: "availability", ms: Math.round(t) });
  }
  handleAvailabilityRetry(t) {
    b("availability_retry", { attempt: t });
  }
  handleWindowFocus() {
    this.availabilityController && typeof this.availabilityController.revalidate == "function" && this.availabilityController.revalidate();
  }
  handleFirstInteraction() {
    if (this.state.started)
      return;
    const t = this.events.start || "reservation_start";
    b(t, { source: "form" }), this.state.started = !0;
  }
  handleDelegatedTrackingEvent(t) {
    const e = t.target instanceof HTMLElement ? t.target : null;
    if (!e)
      return;
    const i = G(e, "data-fp-resv-event");
    if (!i)
      return;
    const s = i.getAttribute("data-fp-resv-event");
    if (!s)
      return;
    let r = ut(i, "data-fp-resv-payload");
    if ((!r || typeof r != "object") && (r = {}), r.trigger || (r.trigger = t.type || "click"), !r.href && i instanceof HTMLAnchorElement && i.href && (r.href = i.href), !r.label) {
      const n = i.getAttribute("data-fp-resv-label") || i.getAttribute("aria-label") || i.textContent || "";
      n && (r.label = n.trim());
    }
    b(s, r);
  }
  handleReservationConfirmed(t) {
    if (!t || !t.detail)
      return;
    const e = t.detail || {}, i = this.events.confirmed || "reservation_confirmed";
    b(i, e), e && e.purchase && e.purchase.value && e.purchase.value_is_estimated && b(this.events.purchase || "purchase", e.purchase);
  }
  scrollIntoView(t) {
  }
  isConsentField(t) {
    if (!t || !t.getAttribute)
      return !1;
    const e = t.getAttribute("data-fp-resv-field") || "";
    return e === "consent" || e === "marketing_consent" || e === "profiling_consent";
  }
  syncConsentState() {
    const t = window.fpResvTracking;
    if (!t || typeof t.updateConsent != "function")
      return;
    const e = {};
    let i = !1;
    const s = this.form.querySelector('[data-fp-resv-field="consent"]');
    s && "checked" in s && (e.analytics = s.checked ? "granted" : "denied", e.clarity = s.checked ? "granted" : "denied", i = !0);
    const r = this.form.querySelector('[data-fp-resv-field="marketing_consent"]');
    r && "checked" in r && (e.ads = r.checked ? "granted" : "denied", i = !0);
    const n = this.form.querySelector('[data-fp-resv-field="profiling_consent"]');
    n && "checked" in n && (e.personalization = n.checked ? "granted" : "denied", i = !0), i && t.updateConsent(e);
  }
  getPhoneCountryCode() {
    if (this.phonePrefixField && this.phonePrefixField.value) {
      const e = _(this.phonePrefixField.value);
      if (e)
        return e;
    }
    if (this.hiddenPhoneCc && this.hiddenPhoneCc.value) {
      const e = _(this.hiddenPhoneCc.value);
      if (e)
        return e;
    }
    if (this.phoneCountryCode) {
      const e = _(this.phoneCountryCode);
      if (e)
        return e;
    }
    const t = this.config && this.config.defaults || {};
    if (t.phone_country_code) {
      const e = _(t.phone_country_code);
      if (e)
        return e;
    }
    return "39";
  }
  getReservationEndpoint() {
    const t = this.config.endpoints || {};
    return U(t.reservations, "/wp-json/fp-resv/v1/reservations");
  }
  getAvailabilityEndpoint() {
    const t = this.config.endpoints || {};
    return U(t.availability, "/wp-json/fp-resv/v1/availability");
  }
  loadExternalScript(t, e, i) {
    if (typeof window > "u" || typeof document > "u")
      return Promise.resolve(null);
    if (typeof e == "function") {
      const s = e();
      if (s)
        return Promise.resolve(s);
    }
    return new Promise((s) => {
      const r = () => {
        if (typeof e == "function") {
          const h = e();
          s(h || null);
          return;
        }
        s(null);
      };
      let n = document.querySelector(`script[src="${t}"]`);
      if (!n && i && (n = document.querySelector(`script[${i}]`)), n) {
        if (typeof e == "function") {
          const h = e();
          if (h) {
            s(h);
            return;
          }
        }
        n.addEventListener("load", r, { once: !0 }), n.addEventListener("error", () => s(null), { once: !0 });
        return;
      }
      n = document.createElement("script"), n.src = t, n.async = !0, i && n.setAttribute(i, "1"), n.onload = r, n.onerror = () => s(null);
      const l = document.head || document.body || document.documentElement;
      if (!l) {
        s(null);
        return;
      }
      l.appendChild(n);
    });
  }
  loadStripeIfNeeded() {
    const t = this.integrations && (this.integrations.stripe || this.integrations.payments_stripe);
    return !t || typeof t == "object" && t.enabled === !1 ? Promise.resolve(null) : typeof window < "u" && window.Stripe ? Promise.resolve(window.Stripe) : (this.stripePromise || (this.stripePromise = this.loadExternalScript(
      "https://js.stripe.com/v3/",
      () => typeof window < "u" ? window.Stripe : null,
      "data-fp-resv-stripe"
    )), this.stripePromise);
  }
  loadGoogleCalendarIfNeeded() {
    const t = this.integrations && (this.integrations.googleCalendar || this.integrations.calendar_google);
    return !t || typeof t == "object" && t.enabled === !1 ? Promise.resolve(null) : typeof window < "u" && window.gapi ? Promise.resolve(window.gapi) : (this.googlePromise || (this.googlePromise = this.loadExternalScript(
      "https://apis.google.com/js/api.js",
      () => typeof window < "u" ? window.gapi : null,
      "data-fp-resv-google-api"
    )), this.googlePromise);
  }
}
typeof window < "u" && (window.FPResv = window.FPResv || {}, window.FPResv.FormApp = Q, window.fpResvApp = window.FPResv);
function W() {
  console.log("[FP-RESV] Plugin v0.1.5 loaded - Complete form functionality active");
  const a = document.querySelectorAll("[data-fp-resv]");
  console.log("[FP-RESV] Found widgets:", a.length), Array.prototype.forEach.call(a, function(t) {
    try {
      console.log("[FP-RESV] Initializing widget:", t.id || "unnamed"), console.log("[FP-RESV] Widget sections found:", t.querySelectorAll("[data-fp-resv-section]").length);
      const e = new Q(t);
      console.log("[FP-RESV] Widget initialized successfully:", t.id || "unnamed"), (e.sections || []).forEach(function(s, r) {
        const n = s.getAttribute("data-step"), l = s.getAttribute("data-state"), h = s.hasAttribute("hidden");
        console.log(`[FP-RESV] Step ${r + 1} (${n}): state=${l}, hidden=${h}`);
      });
    } catch (e) {
      console.error("[FP-RESV] Error initializing widget:", e);
    }
  });
}
document.readyState === "loading" ? document.addEventListener("DOMContentLoaded", W) : W();
document.addEventListener("fp-resv:tracking:push", function(a) {
  if (!a || !a.detail)
    return;
  const t = a.detail, e = t && (t.event || t.name);
  if (!e)
    return;
  const i = t.payload || t.data || {};
  b(e, i && typeof i == "object" ? i : {});
});
<<<<<<< HEAD
const bt = 400, vt = 6e4, gt = 3, J = 600;
=======
const vt = 400, bt = 6e4, gt = 3, W = 600;
>>>>>>> 8eeb0460
function St(a, t) {
  let e;
  try {
    e = new URL(a, window.location.origin);
  } catch {
    const s = window.location.origin.replace(/\/$/, ""), r = a.startsWith("/") ? s + a : s + "/" + a;
    e = new URL(r, window.location.origin);
  }
  return e.searchParams.set("date", t.date), e.searchParams.set("party", String(t.party)), t.meal && e.searchParams.set("meal", t.meal), e.toString();
}
function T(a) {
  for (; a.firstChild; )
    a.removeChild(a.firstChild);
}
function At(a) {
  const t = a.root, e = t.querySelector("[data-fp-resv-slots-status]"), i = t.querySelector("[data-fp-resv-slots-list]"), s = t.querySelector("[data-fp-resv-slots-empty]"), r = t.querySelector("[data-fp-resv-slots-boundary]"), n = r ? r.querySelector("[data-fp-resv-slots-retry]") : null, l = /* @__PURE__ */ new Map();
<<<<<<< HEAD
  let h = null, f = null, v = null, w = 0;
  function P(o) {
=======
  let h = null, f = null, v = null, S = 0;
  function _(o) {
>>>>>>> 8eeb0460
    if (typeof o != "string")
      return "";
    const d = o.trim().toLowerCase();
    if (d === "")
      return "";
<<<<<<< HEAD
    const u = ((g) => typeof g.normalize == "function" ? g.normalize("NFD").replace(/[\u0300-\u036f]/g, "") : g)(d), m = (g) => g.some((c) => u.startsWith(c)), E = (g) => g.some((c) => u.includes(c));
    return m(["available", "open", "disponibil", "disponible", "liber", "libre", "apert", "abiert"]) ? "available" : d === "waitlist" || d === "busy" || m(["limited", "limit", "limitat", "limite", "cupos limit", "attesa"]) || E(["pochi posti", "quasi pien", "lista attesa", "few spots", "casi llen"]) ? "limited" : m(["full", "complet", "esaurit", "soldout", "sold out", "agotad", "chius", "plen"]) ? "full" : d;
=======
    const u = ((b) => typeof b.normalize == "function" ? b.normalize("NFD").replace(/[\u0300-\u036f]/g, "") : b)(d), m = (b) => b.some((c) => u.startsWith(c)), C = (b) => b.some((c) => u.includes(c));
    return m(["available", "open", "disponibil", "disponible", "liber", "libre", "apert", "abiert"]) ? "available" : d === "waitlist" || d === "busy" || m(["limited", "limit", "limitat", "limite", "cupos limit", "attesa"]) || C(["pochi posti", "quasi pien", "lista attesa", "few spots", "casi llen"]) ? "limited" : m(["full", "complet", "esaurit", "soldout", "sold out", "agotad", "chius", "plen"]) ? "full" : d;
>>>>>>> 8eeb0460
  }
  function A(o, d) {
    const p = Array.isArray(o) ? o : [], u = p.length;
    if (u === 0)
      return { state: "full", slots: 0 };
    const m = p.map((c) => P(c && c.status)).filter((c) => c !== "");
    return m.some((c) => c === "limited") ? { state: "limited", slots: u } : m.some((c) => c === "available") ? { state: "available", slots: u } : d ? { state: "available", slots: u } : m.length === 0 ? { state: "available", slots: u } : { state: "full", slots: u };
  }
  function y(o, d) {
    if (typeof a.onAvailabilitySummary == "function")
      try {
        a.onAvailabilitySummary(d, o || f || {});
      } catch {
      }
  }
  n && n.addEventListener("click", () => {
    f && I(f, 0);
  });
  function q(o, d) {
    const p = typeof d == "string" ? d : d ? "loading" : "idle", u = typeof o == "string" ? o : "";
    e && (e.textContent = u, e.setAttribute("data-state", p));
    const m = p === "loading";
    t.setAttribute("data-loading", m ? "true" : "false"), i && i.setAttribute("aria-busy", m ? "true" : "false");
  }
  function C() {
    if (!i)
      return;
    T(i);
    const o = a.skeletonCount || 4;
    for (let d = 0; d < o; d += 1) {
      const p = document.createElement("li"), u = document.createElement("span");
      u.className = "fp-skeleton", p.appendChild(u), i.appendChild(p);
    }
  }
  function R(o) {
    s && (s.hidden = !1);
<<<<<<< HEAD
    const d = o && typeof o == "object", p = d && typeof o.meal == "string" ? o.meal.trim() : "", u = d && typeof o.date == "string" ? o.date.trim() : "", m = d && typeof o.party < "u" ? String(o.party).trim() : "", E = d && !!o.requiresMeal, g = p !== "", S = u !== "" && (m !== "" && m !== "0") && (!E || g), k = E && !g ? a.strings && a.strings.selectMeal || "" : S && a.strings && a.strings.slotsEmpty || "";
    q(k, "idle"), i && T(i), y(o, { state: S ? "full" : "unknown", slots: 0 });
=======
    const d = o && typeof o == "object", p = d && typeof o.meal == "string" ? o.meal.trim() : "", u = d && typeof o.date == "string" ? o.date.trim() : "", m = d && typeof o.party < "u" ? String(o.party).trim() : "", C = d && !!o.requiresMeal, b = p !== "", g = u !== "" && (m !== "" && m !== "0") && (!C || b), k = C && !b ? a.strings && a.strings.selectMeal || "" : g && a.strings && a.strings.slotsEmpty || "";
    q(k, "idle"), i && V(i), E(o, { state: g ? "full" : "unknown", slots: 0 });
>>>>>>> 8eeb0460
  }
  function N() {
    s && (s.hidden = !0);
  }
  function B() {
    r && (r.hidden = !0);
  }
  function Z(o) {
    const d = a.strings && a.strings.slotsError || a.strings && a.strings.submitError || "Impossibile aggiornare la disponibilità. Riprova.";
    if (r) {
      const p = r.querySelector("[data-fp-resv-slots-boundary-message]");
      p && (p.textContent = o || d), r.hidden = !1;
    }
    q(o || d, "error"), y(f, { state: "error", slots: 0 });
  }
  function tt(o, d) {
    const p = i ? i.querySelectorAll("button[data-slot]") : [];
    Array.prototype.forEach.call(p, (u) => {
      u.setAttribute("aria-pressed", u === d ? "true" : "false");
    }), v = o, typeof a.onSlotSelected == "function" && a.onSlotSelected(o);
  }
<<<<<<< HEAD
  function et() {
=======
  function tt() {
>>>>>>> 8eeb0460
    if (v = null, !i)
      return;
    const o = i.querySelectorAll("button[data-slot]");
    Array.prototype.forEach.call(o, (d) => {
      d.setAttribute("aria-pressed", "false");
    });
  }
  function j(o, d, p) {
    if (p && p !== w || d && f && d !== f || (B(), N(), !i))
      return;
    T(i);
    const u = o && Array.isArray(o.slots) ? o.slots : [];
    if (u.length === 0) {
      R(d);
      return;
    }
<<<<<<< HEAD
    u.forEach((E) => {
      const g = document.createElement("li"), c = document.createElement("button");
      c.type = "button", c.textContent = E.label || "", c.dataset.slot = E.start || "", c.dataset.slotStatus = E.status || "", c.setAttribute("aria-pressed", v && v.start === E.start ? "true" : "false"), c.addEventListener("click", () => tt(E, c)), g.appendChild(c), i.appendChild(g);
=======
    u.forEach((C) => {
      const b = document.createElement("li"), c = document.createElement("button");
      c.type = "button", c.textContent = C.label || "", c.dataset.slot = C.start || "", c.dataset.slotStatus = C.status || "", c.setAttribute("aria-pressed", v && v.start === C.start ? "true" : "false"), c.addEventListener("click", () => Z(C, c)), b.appendChild(c), i.appendChild(b);
>>>>>>> 8eeb0460
    }), q(a.strings && a.strings.slotsUpdated || "", !1);
    const m = !!(o && (typeof o.has_availability < "u" && o.has_availability || o.meta && o.meta.has_availability));
    y(d, A(u, m));
  }
  function I(o, d) {
    if (f = o, !o || !o.date || !o.party) {
      R(o);
      return;
    }
<<<<<<< HEAD
    const p = ++w, u = JSON.stringify([o.date, o.meal, o.party]), m = l.get(u);
    if (m && Date.now() - m.timestamp < vt && d === 0) {
      j(m.payload, o, p);
      return;
    }
    B(), C(), q(a.strings && a.strings.updatingSlots || "Aggiornamento disponibilità…", "loading"), y(o, { state: "loading", slots: 0 });
    const E = St(a.endpoint, o), g = performance.now();
    fetch(E, { credentials: "same-origin", headers: { Accept: "application/json" } }).then((c) => c.json().catch(() => ({})).then((x) => {
=======
    const p = ++S, u = JSON.stringify([o.date, o.meal, o.party]), m = l.get(u);
    if (m && Date.now() - m.timestamp < bt && d === 0) {
      j(m.payload, o, p);
      return;
    }
    B(), A(), q(a.strings && a.strings.updatingSlots || "Aggiornamento disponibilità…", "loading"), E(o, { state: "loading", slots: 0 });
    const C = St(a.endpoint, o), b = performance.now();
    fetch(C, { credentials: "same-origin", headers: { Accept: "application/json" } }).then((c) => c.json().catch(() => ({})).then((x) => {
>>>>>>> 8eeb0460
      if (!c.ok) {
        const S = new Error("availability_error");
        S.status = c.status, S.payload = x;
        const k = c.headers.get("Retry-After");
        if (k) {
          const F = Number.parseInt(k, 10);
          Number.isFinite(F) && (S.retryAfter = F);
        }
        throw S;
      }
      return x;
    })).then((c) => {
      if (p !== w)
        return;
<<<<<<< HEAD
      const x = performance.now() - g;
=======
      const x = performance.now() - b;
>>>>>>> 8eeb0460
      typeof a.onLatency == "function" && a.onLatency(x), l.set(u, { payload: c, timestamp: Date.now() }), j(c, o, p);
    }).catch((c) => {
      if (p !== w)
        return;
<<<<<<< HEAD
      const x = performance.now() - g;
=======
      const x = performance.now() - b;
>>>>>>> 8eeb0460
      typeof a.onLatency == "function" && a.onLatency(x);
      const S = c && c.payload && typeof c.payload == "object" ? c.payload.data || {} : {}, k = typeof c.status == "number" ? c.status : S && typeof S.status == "number" ? S.status : 0;
      let F = 0;
      if (c && typeof c.retryAfter == "number" && Number.isFinite(c.retryAfter))
        F = c.retryAfter;
      else if (S && typeof S.retry_after < "u") {
        const L = Number.parseInt(S.retry_after, 10);
        Number.isFinite(L) && (F = L);
      }
      if (d >= gt - 1 ? !1 : k === 429 || k >= 500 && k < 600 ? !0 : k === 0) {
        const L = d + 1;
        typeof a.onRetry == "function" && a.onRetry(L);
        const rt = F > 0 ? Math.max(F * 1e3, J) : J * Math.pow(2, d);
        window.setTimeout(() => I(o, L), rt);
        return;
      }
      const it = c && c.payload && (c.payload.message || c.payload.code) || S && S.message || a.strings && a.strings.slotsError || a.strings && a.strings.submitError || "Impossibile aggiornare la disponibilità. Riprova.", st = c && c.payload || S || null, at = Y(it, st);
      Z(at);
    });
  }
  return {
    schedule(o, d = {}) {
      h && window.clearTimeout(h);
      const p = d && typeof d == "object" ? d : {}, u = o || (typeof a.getParams == "function" ? a.getParams() : null), m = !!(u && u.requiresMeal);
      if (!u || !u.date || !u.party || m && !u.meal) {
        f = u, R(u || {});
        return;
      }
      if (p.immediate) {
        I(u, 0);
        return;
      }
      h = window.setTimeout(() => {
        I(u, 0);
      }, vt);
    },
    revalidate() {
      if (!f)
        return;
      const o = JSON.stringify([f.date, f.meal, f.party]);
      l.delete(o), I(f, 0);
    },
    getSelection() {
      return v;
    },
    clearSelection() {
      et();
    }
  };
}
const wt = /* @__PURE__ */ Object.freeze(/* @__PURE__ */ Object.defineProperty({
  __proto__: null,
  createAvailabilityController: At
}, Symbol.toStringTag, { value: "Module" }));<|MERGE_RESOLUTION|>--- conflicted
+++ resolved
@@ -567,13 +567,8 @@
       n.setAttribute("data-state", f), n.setAttribute("data-progress-state", f === "completed" ? "done" : f);
       const v = n.querySelector(".fp-progress__label");
       v && (f === "active" ? v.removeAttribute("aria-hidden") : v.setAttribute("aria-hidden", "true"));
-<<<<<<< HEAD
       const w = f === "locked";
       n.tabIndex = w ? -1 : 0, w ? n.setAttribute("aria-disabled", "true") : n.removeAttribute("aria-disabled"), f === "active" ? (n.setAttribute("aria-current", "step"), i = Math.max(i, l + 0.5)) : n.removeAttribute("aria-current"), f === "completed" ? (n.setAttribute("data-completed", "true"), i = Math.max(i, l + 1)) : n.removeAttribute("data-completed");
-=======
-      const S = f === "locked";
-      n.tabIndex = S ? -1 : 0, S ? n.setAttribute("aria-disabled", "true") : n.removeAttribute("aria-disabled"), f === "active" ? (n.setAttribute("aria-current", "step"), i = Math.max(i, l + 0.5)) : n.removeAttribute("aria-current"), f === "completed" ? (n.setAttribute("data-completed", "true"), i = Math.max(i, l + 1)) : n.removeAttribute("data-completed");
->>>>>>> 8eeb0460
     });
     const r = Math.min(100, Math.max(0, Math.round(i / s * 100)));
     this.progress.style.setProperty("--fp-progress-fill", r + "%");
@@ -667,13 +662,7 @@
   updateSummary() {
     if (this.summaryTargets.length === 0)
       return;
-<<<<<<< HEAD
     const t = this.form.querySelector('[data-fp-resv-field="date"]'), e = this.form.querySelector('[data-fp-resv-field="time"]'), i = this.form.querySelector('[data-fp-resv-field="party"]'), s = this.form.querySelector('[data-fp-resv-field="first_name"]'), r = this.form.querySelector('[data-fp-resv-field="last_name"]'), n = this.form.querySelector('[data-fp-resv-field="email"]'), l = this.form.querySelector('[data-fp-resv-field="phone"]'), h = this.form.querySelector('[data-fp-resv-field="notes"]'), f = this.form.querySelector('[data-fp-resv-field="high_chair_count"]'), v = this.form.querySelector('[data-fp-resv-field="wheelchair_table"]'), w = this.form.querySelector('[data-fp-resv-field="pets"]');
-=======
-    const t = this.form.querySelector('[data-fp-resv-field="date"]'), e = this.form.querySelector('[data-fp-resv-field="time"]'), i = this.form.querySelector('[data-fp-resv-field="party"]'), s = this.form.querySelector('[data-fp-resv-field="first_name"]'), r = this.form.querySelector('[data-fp-resv-field="last_name"]'), n = this.form.querySelector('[data-fp-resv-field="email"]'), l = this.form.querySelector('[data-fp-resv-field="phone"]'), h = this.form.querySelector('[data-fp-resv-field="notes"]'), f = this.form.querySelector('[data-fp-resv-field="high_chair_count"]'), v = this.form.querySelector('[data-fp-resv-field="wheelchair_table"]'), S = this.form.querySelector('[data-fp-resv-field="pets"]');
-    let _ = "";
-    s && s.value && (_ = s.value.trim()), r && r.value && (_ = (_ + " " + r.value.trim()).trim());
->>>>>>> 8eeb0460
     let P = "";
     s && s.value && (P = s.value.trim()), r && r.value && (P = (P + " " + r.value.trim()).trim());
     let A = "";
@@ -681,19 +670,11 @@
       const C = this.getPhoneCountryCode(), N = (C ? "+" + C + " " : "") + l.value.trim();
       A = A !== "" ? A + " / " + N : N;
     }
-<<<<<<< HEAD
     const y = [];
     f && typeof f.value == "string" && parseInt(f.value, 10) > 0 && y.push("Seggioloni: " + parseInt(f.value, 10)), v && "checked" in v && v.checked && y.push("Tavolo accessibile per sedia a rotelle"), w && "checked" in w && w.checked && y.push("Animali domestici");
     const q = y.join("; ");
     this.summaryTargets.forEach(function(C) {
       switch (C.getAttribute("data-fp-resv-summary")) {
-=======
-    const E = [];
-    f && typeof f.value == "string" && parseInt(f.value, 10) > 0 && E.push("Seggioloni: " + parseInt(f.value, 10)), v && "checked" in v && v.checked && E.push("Tavolo accessibile per sedia a rotelle"), S && "checked" in S && S.checked && E.push("Animali domestici");
-    const q = E.join("; ");
-    this.summaryTargets.forEach(function(A) {
-      switch (A.getAttribute("data-fp-resv-summary")) {
->>>>>>> 8eeb0460
         case "date":
           C.textContent = t && t.value ? t.value : "";
           break;
@@ -742,13 +723,8 @@
         body: JSON.stringify(s),
         credentials: "same-origin"
       });
-<<<<<<< HEAD
       if (l = Math.round(performance.now() - n), b("ui_latency", { op: "submit", ms: l }), !h.ok) {
         const v = await H(h);
-=======
-      if (l = Math.round(performance.now() - n), y("ui_latency", { op: "submit", ms: l }), !h.ok) {
-        const v = await ft(h);
->>>>>>> 8eeb0460
         if (h.status === 403 && !this.state.nonceRetried) {
           await new Promise((A) => setTimeout(A, 500));
           const P = await this.refreshNonce();
@@ -776,13 +752,8 @@
             }
           }
         }
-<<<<<<< HEAD
         const w = v && v.message || this.copy.submitError;
         throw Object.assign(new Error(w), {
-=======
-        const S = v && v.message || this.copy.submitError;
-        throw Object.assign(new Error(S), {
->>>>>>> 8eeb0460
           status: h.status,
           payload: v
         });
@@ -1128,11 +1099,7 @@
   const i = t.payload || t.data || {};
   b(e, i && typeof i == "object" ? i : {});
 });
-<<<<<<< HEAD
 const bt = 400, vt = 6e4, gt = 3, J = 600;
-=======
-const vt = 400, bt = 6e4, gt = 3, W = 600;
->>>>>>> 8eeb0460
 function St(a, t) {
   let e;
   try {
@@ -1149,25 +1116,15 @@
 }
 function At(a) {
   const t = a.root, e = t.querySelector("[data-fp-resv-slots-status]"), i = t.querySelector("[data-fp-resv-slots-list]"), s = t.querySelector("[data-fp-resv-slots-empty]"), r = t.querySelector("[data-fp-resv-slots-boundary]"), n = r ? r.querySelector("[data-fp-resv-slots-retry]") : null, l = /* @__PURE__ */ new Map();
-<<<<<<< HEAD
   let h = null, f = null, v = null, w = 0;
   function P(o) {
-=======
-  let h = null, f = null, v = null, S = 0;
-  function _(o) {
->>>>>>> 8eeb0460
     if (typeof o != "string")
       return "";
     const d = o.trim().toLowerCase();
     if (d === "")
       return "";
-<<<<<<< HEAD
     const u = ((g) => typeof g.normalize == "function" ? g.normalize("NFD").replace(/[\u0300-\u036f]/g, "") : g)(d), m = (g) => g.some((c) => u.startsWith(c)), E = (g) => g.some((c) => u.includes(c));
     return m(["available", "open", "disponibil", "disponible", "liber", "libre", "apert", "abiert"]) ? "available" : d === "waitlist" || d === "busy" || m(["limited", "limit", "limitat", "limite", "cupos limit", "attesa"]) || E(["pochi posti", "quasi pien", "lista attesa", "few spots", "casi llen"]) ? "limited" : m(["full", "complet", "esaurit", "soldout", "sold out", "agotad", "chius", "plen"]) ? "full" : d;
-=======
-    const u = ((b) => typeof b.normalize == "function" ? b.normalize("NFD").replace(/[\u0300-\u036f]/g, "") : b)(d), m = (b) => b.some((c) => u.startsWith(c)), C = (b) => b.some((c) => u.includes(c));
-    return m(["available", "open", "disponibil", "disponible", "liber", "libre", "apert", "abiert"]) ? "available" : d === "waitlist" || d === "busy" || m(["limited", "limit", "limitat", "limite", "cupos limit", "attesa"]) || C(["pochi posti", "quasi pien", "lista attesa", "few spots", "casi llen"]) ? "limited" : m(["full", "complet", "esaurit", "soldout", "sold out", "agotad", "chius", "plen"]) ? "full" : d;
->>>>>>> 8eeb0460
   }
   function A(o, d) {
     const p = Array.isArray(o) ? o : [], u = p.length;
@@ -1204,13 +1161,8 @@
   }
   function R(o) {
     s && (s.hidden = !1);
-<<<<<<< HEAD
     const d = o && typeof o == "object", p = d && typeof o.meal == "string" ? o.meal.trim() : "", u = d && typeof o.date == "string" ? o.date.trim() : "", m = d && typeof o.party < "u" ? String(o.party).trim() : "", E = d && !!o.requiresMeal, g = p !== "", S = u !== "" && (m !== "" && m !== "0") && (!E || g), k = E && !g ? a.strings && a.strings.selectMeal || "" : S && a.strings && a.strings.slotsEmpty || "";
     q(k, "idle"), i && T(i), y(o, { state: S ? "full" : "unknown", slots: 0 });
-=======
-    const d = o && typeof o == "object", p = d && typeof o.meal == "string" ? o.meal.trim() : "", u = d && typeof o.date == "string" ? o.date.trim() : "", m = d && typeof o.party < "u" ? String(o.party).trim() : "", C = d && !!o.requiresMeal, b = p !== "", g = u !== "" && (m !== "" && m !== "0") && (!C || b), k = C && !b ? a.strings && a.strings.selectMeal || "" : g && a.strings && a.strings.slotsEmpty || "";
-    q(k, "idle"), i && V(i), E(o, { state: g ? "full" : "unknown", slots: 0 });
->>>>>>> 8eeb0460
   }
   function N() {
     s && (s.hidden = !0);
@@ -1232,11 +1184,7 @@
       u.setAttribute("aria-pressed", u === d ? "true" : "false");
     }), v = o, typeof a.onSlotSelected == "function" && a.onSlotSelected(o);
   }
-<<<<<<< HEAD
   function et() {
-=======
-  function tt() {
->>>>>>> 8eeb0460
     if (v = null, !i)
       return;
     const o = i.querySelectorAll("button[data-slot]");
@@ -1253,15 +1201,9 @@
       R(d);
       return;
     }
-<<<<<<< HEAD
     u.forEach((E) => {
       const g = document.createElement("li"), c = document.createElement("button");
       c.type = "button", c.textContent = E.label || "", c.dataset.slot = E.start || "", c.dataset.slotStatus = E.status || "", c.setAttribute("aria-pressed", v && v.start === E.start ? "true" : "false"), c.addEventListener("click", () => tt(E, c)), g.appendChild(c), i.appendChild(g);
-=======
-    u.forEach((C) => {
-      const b = document.createElement("li"), c = document.createElement("button");
-      c.type = "button", c.textContent = C.label || "", c.dataset.slot = C.start || "", c.dataset.slotStatus = C.status || "", c.setAttribute("aria-pressed", v && v.start === C.start ? "true" : "false"), c.addEventListener("click", () => Z(C, c)), b.appendChild(c), i.appendChild(b);
->>>>>>> 8eeb0460
     }), q(a.strings && a.strings.slotsUpdated || "", !1);
     const m = !!(o && (typeof o.has_availability < "u" && o.has_availability || o.meta && o.meta.has_availability));
     y(d, A(u, m));
@@ -1271,7 +1213,6 @@
       R(o);
       return;
     }
-<<<<<<< HEAD
     const p = ++w, u = JSON.stringify([o.date, o.meal, o.party]), m = l.get(u);
     if (m && Date.now() - m.timestamp < vt && d === 0) {
       j(m.payload, o, p);
@@ -1280,16 +1221,6 @@
     B(), C(), q(a.strings && a.strings.updatingSlots || "Aggiornamento disponibilità…", "loading"), y(o, { state: "loading", slots: 0 });
     const E = St(a.endpoint, o), g = performance.now();
     fetch(E, { credentials: "same-origin", headers: { Accept: "application/json" } }).then((c) => c.json().catch(() => ({})).then((x) => {
-=======
-    const p = ++S, u = JSON.stringify([o.date, o.meal, o.party]), m = l.get(u);
-    if (m && Date.now() - m.timestamp < bt && d === 0) {
-      j(m.payload, o, p);
-      return;
-    }
-    B(), A(), q(a.strings && a.strings.updatingSlots || "Aggiornamento disponibilità…", "loading"), E(o, { state: "loading", slots: 0 });
-    const C = St(a.endpoint, o), b = performance.now();
-    fetch(C, { credentials: "same-origin", headers: { Accept: "application/json" } }).then((c) => c.json().catch(() => ({})).then((x) => {
->>>>>>> 8eeb0460
       if (!c.ok) {
         const S = new Error("availability_error");
         S.status = c.status, S.payload = x;
@@ -1304,20 +1235,12 @@
     })).then((c) => {
       if (p !== w)
         return;
-<<<<<<< HEAD
       const x = performance.now() - g;
-=======
-      const x = performance.now() - b;
->>>>>>> 8eeb0460
       typeof a.onLatency == "function" && a.onLatency(x), l.set(u, { payload: c, timestamp: Date.now() }), j(c, o, p);
     }).catch((c) => {
       if (p !== w)
         return;
-<<<<<<< HEAD
       const x = performance.now() - g;
-=======
-      const x = performance.now() - b;
->>>>>>> 8eeb0460
       typeof a.onLatency == "function" && a.onLatency(x);
       const S = c && c.payload && typeof c.payload == "object" ? c.payload.data || {} : {}, k = typeof c.status == "number" ? c.status : S && typeof S.status == "number" ? S.status : 0;
       let F = 0;
@@ -1352,7 +1275,7 @@
       }
       h = window.setTimeout(() => {
         I(u, 0);
-      }, vt);
+      }, bt);
     },
     revalidate() {
       if (!f)
