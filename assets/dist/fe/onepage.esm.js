--- conflicted
+++ resolved
@@ -1093,13 +1093,8 @@
     const d = o.trim().toLowerCase();
     if (d === "")
       return "";
-<<<<<<< HEAD
-    const u = ((v) => typeof v.normalize == "function" ? v.normalize("NFD").replace(/[\u0300-\u036f]/g, "") : v)(d), y = (v) => v.some((c) => u.startsWith(c)), C = (v) => v.some((c) => u.includes(c));
-    return y(["available", "open", "disponibil", "disponible", "liber", "libre", "apert", "abiert"]) ? "available" : d === "waitlist" || d === "busy" || y(["limited", "limit", "limitat", "limite", "cupos limit", "attesa"]) || C(["pochi posti", "quasi pien", "lista attesa", "few spots", "casi llen"]) ? "limited" : y(["full", "complet", "esaurit", "soldout", "sold out", "agotad", "chius", "plen"]) ? "full" : d;
-=======
-    const u = ((g) => typeof g.normalize == "function" ? g.normalize("NFD").replace(/[\u0300-\u036f]/g, "") : g)(d), m = (g) => g.some((c) => u.startsWith(c)), C = (g) => g.some((c) => u.includes(c));
+    const u = ((v) => typeof v.normalize == "function" ? v.normalize("NFD").replace(/[\u0300-\u036f]/g, "") : v)(d), m = (v) => v.some((c) => u.startsWith(c)), C = (v) => v.some((c) => u.includes(c));
     return m(["available", "open", "disponibil", "disponible", "liber", "libre", "apert", "abiert"]) ? "available" : d === "waitlist" || d === "busy" || m(["limited", "limit", "limitat", "limite", "cupos limit", "attesa"]) || C(["pochi posti", "quasi pien", "lista attesa", "few spots", "casi llen"]) ? "limited" : m(["full", "complet", "esaurit", "soldout", "sold out", "agotad", "chius", "plen"]) ? "full" : d;
->>>>>>> 2a54f2b8
   }
   function k(o, d) {
     const p = Array.isArray(o) ? o : [], u = p.length;
@@ -1136,13 +1131,8 @@
   }
   function I(o) {
     s && (s.hidden = !1);
-<<<<<<< HEAD
-    const d = o && typeof o == "object", p = d && typeof o.meal == "string" ? o.meal.trim() : "", u = d && typeof o.date == "string" ? o.date.trim() : "", y = d && typeof o.party < "u" ? String(o.party).trim() : "", C = d && !!o.requiresMeal, v = p !== "", g = u !== "" && (y !== "" && y !== "0") && (!C || v), P = C && !v ? a.strings && a.strings.selectMeal || "" : g && a.strings && a.strings.slotsEmpty || "";
+    const d = o && typeof o == "object", p = d && typeof o.meal == "string" ? o.meal.trim() : "", u = d && typeof o.date == "string" ? o.date.trim() : "", m = d && typeof o.party < "u" ? String(o.party).trim() : "", C = d && !!o.requiresMeal, v = p !== "", g = u !== "" && (m !== "" && m !== "0") && (!C || v), P = C && !v ? a.strings && a.strings.selectMeal || "" : g && a.strings && a.strings.slotsEmpty || "";
     q(P, "idle"), i && O(i), E(o, { state: g ? "full" : "unknown", slots: 0 });
-=======
-    const d = o && typeof o == "object", p = d && typeof o.meal == "string" ? o.meal.trim() : "", u = d && typeof o.date == "string" ? o.date.trim() : "", m = d && typeof o.party < "u" ? String(o.party).trim() : "", C = p !== "", P = C && u !== "" && (m !== "" && m !== "0"), v = C ? P && a.strings && a.strings.slotsEmpty || "" : a.strings && a.strings.selectMeal || "";
-    q(v, "idle"), i && O(i), E(o, { state: P ? "full" : "unknown", slots: 0 });
->>>>>>> 2a54f2b8
   }
   function N() {
     s && (s.hidden = !0);
