function y(a, t) {
  if (!a)
    return null;
  const e = Object.assign({ event: a }, t || {});
  return window.dataLayer = window.dataLayer || [], window.dataLayer.push(e), window.fpResvTracking && typeof window.fpResvTracking.dispatch == "function" && window.fpResvTracking.dispatch(e), e;
}
const rt = /\D+/g;
function J(a) {
  return a ? String(a).replace(rt, "") : "";
}
function w(a) {
  const t = J(a);
  return t === "" ? "" : t.replace(/^0+/, "");
}
function M(a) {
  return J(a);
}
function nt(a, t) {
  const e = w(a), i = M(t);
  return e === "" || i === "" ? "" : "+" + e + i;
}
function K(a) {
  const t = M(a);
  return t.length >= 6 && t.length <= 15;
}
function ot(a) {
  const t = M(a);
  if (t === "")
    return { masked: "", digits: "" };
  const e = [3, 4], i = [];
  let s = 0, r = 0;
  for (; s < t.length; ) {
    const n = t.length - s;
    let l = e[r % e.length];
    n <= 4 && (l = n), i.push(t.slice(s, s + l)), s += l, r += 1;
  }
  return { masked: i.join(" "), digits: t };
}
<<<<<<< HEAD
function z(a, t) {
=======
function D(a, t) {
>>>>>>> 6bcc0dcb
  const e = a.value, { masked: i } = ot(e), s = a.selectionStart;
  if (a.value = i, s !== null) {
    const r = i.length - e.length, n = Math.max(0, s + r);
    a.setSelectionRange(n, n);
  }
  a.setAttribute("data-phone-local", M(a.value)), a.setAttribute("data-phone-cc", w(t));
}
<<<<<<< HEAD
function V(a, t) {
=======
function z(a, t) {
>>>>>>> 6bcc0dcb
  const e = M(a.value), i = w(t);
  return {
    e164: nt(i, e),
    local: e,
    country: i
  };
}
function T(a) {
  if (a == null)
    return "";
  if (typeof a == "string")
    return a.trim();
  if (Array.isArray(a))
    return a.map((e) => T(e)).filter((e) => e !== "").join("; ");
  if (typeof a == "object") {
    if (typeof a.message == "string" && a.message.trim() !== "")
      return a.message.trim();
    if (typeof a.detail == "string" && a.detail.trim() !== "")
      return a.detail.trim();
  }
  return String(a).trim();
}
function lt(a) {
  if (a == null)
    return "";
  const t = Array.isArray(a) ? [...a] : [a];
  for (; t.length > 0; ) {
    const e = t.shift();
    if (e == null)
      continue;
    if (Array.isArray(e)) {
      t.push(...e);
      continue;
    }
    if (typeof e != "object") {
      const s = T(e);
      if (s !== "")
        return s;
      continue;
    }
    const i = ["details", "detail", "debug", "error"];
    for (let s = 0; s < i.length; s += 1) {
      const r = i[s];
      if (Object.prototype.hasOwnProperty.call(e, r)) {
        const n = T(e[r]);
        if (n !== "")
          return n;
      }
    }
    Object.prototype.hasOwnProperty.call(e, "data") && e.data && typeof e.data == "object" && t.push(e.data);
  }
  return "";
}
function X(a, t) {
  const e = lt(t);
  return e === "" ? a : a ? a.includes(e) ? a : a + " (" + e + ")" : e;
}
function ct(a) {
  const t = a.getAttribute("data-fp-resv");
  if (!t)
    return {};
  try {
    return JSON.parse(t);
  } catch (e) {
    window.console && window.console.warn && console.warn("[fp-resv] Impossibile analizzare il dataset del widget", e);
  }
  return {};
}
function dt(a, t) {
  if (!a)
    return {};
  const e = a.getAttribute(t);
  if (!e)
    return {};
  try {
    const i = JSON.parse(e);
    if (i && typeof i == "object")
      return i;
  } catch (i) {
    window.console && window.console.warn && console.warn("[fp-resv] Impossibile analizzare l'attributo", t, i);
  }
  return {};
}
function ut(a) {
  if (a == null)
    return null;
  if (typeof a == "number")
    return Number.isFinite(a) ? a : null;
  const t = String(a).replace(",", "."), e = parseFloat(t);
  return Number.isNaN(e) ? null : e;
}
function Y(a, t) {
  if (!a)
    return null;
  if (typeof a.closest == "function")
    return a.closest("[" + t + "]");
  let e = a;
  for (; e; ) {
    if (e.hasAttribute(t))
      return e;
    e = e.parentElement;
  }
  return null;
}
<<<<<<< HEAD
function ht(a) {
  return a ? a.querySelector('input:not([type="hidden"]), select, textarea, button, [tabindex="0"]') : null;
}
function ft(a, t) {
  a && (t ? (a.setAttribute("aria-disabled", "true"), a.setAttribute("disabled", "disabled")) : (a.removeAttribute("disabled"), a.setAttribute("aria-disabled", "false")));
}
function pt(a) {
=======
function ht(a, t) {
  a && (t ? (a.setAttribute("aria-disabled", "true"), a.setAttribute("disabled", "disabled")) : (a.removeAttribute("disabled"), a.setAttribute("aria-disabled", "false")));
}
function ft(a) {
>>>>>>> 6bcc0dcb
  return a.text().then((t) => {
    if (!t)
      return {};
    try {
      return JSON.parse(t);
    } catch {
      return {};
    }
  });
}
function H(a, t) {
  if (a && typeof a == "string")
    try {
      return new URL(a, window.location.origin).toString();
    } catch {
      return a;
    }
  return window.wpApiSettings && window.wpApiSettings.root ? window.wpApiSettings.root.replace(/\/$/, "") + t : t;
}
<<<<<<< HEAD
let D = null;
const U = typeof window < "u" && typeof window.requestIdleCallback == "function" ? (a) => window.requestIdleCallback(a) : (a) => window.setTimeout(() => a(Date.now()), 1);
function mt() {
  return D || (D = Promise.resolve().then(() => wt)), D;
}
function yt(a) {
=======
let V = null;
const U = typeof window < "u" && typeof window.requestIdleCallback == "function" ? (a) => window.requestIdleCallback(a) : (a) => window.setTimeout(() => a(Date.now()), 1);
function pt() {
  return V || (V = Promise.resolve().then(() => Ct)), V;
}
function mt(a) {
>>>>>>> 6bcc0dcb
  return Y(a, "data-fp-resv-section");
}
const yt = ["service", "date", "party", "slots", "details", "confirm"];
class G {
  constructor(t) {
    this.root = t, this.dataset = ct(t), this.config = this.dataset.config || {}, this.strings = this.dataset.strings || {}, this.messages = this.strings.messages || {}, this.events = this.dataset && this.dataset.events || {}, this.integrations = this.config.integrations || this.config.features || {}, this.form = t.querySelector("[data-fp-resv-form]");
    const e = Array.from(yt);
    this.sections = this.form ? Array.prototype.slice.call(this.form.querySelectorAll("[data-fp-resv-section]")) : [];
    const i = this.sections.map((s) => s.getAttribute("data-step") || "").filter(Boolean);
    this.stepOrder = Array.from(new Set(e.concat(i))), this.sections.length > 1 && this.sections.sort((s, r) => this.getStepOrderIndex(s) - this.getStepOrderIndex(r)), this.progress = this.form ? this.form.querySelector("[data-fp-resv-progress]") : null, this.progressItems = this.progress ? Array.prototype.slice.call(this.progress.querySelectorAll("[data-step]")) : [], this.progress && this.progressItems.length > 1 && this.progressItems.sort((s, r) => this.getStepOrderIndex(s) - this.getStepOrderIndex(r)).forEach((s) => {
      this.progress.appendChild(s);
    }), this.submitButton = this.form ? this.form.querySelector("[data-fp-resv-submit]") : null, this.submitLabel = this.submitButton ? this.submitButton.querySelector("[data-fp-resv-submit-label]") || this.submitButton : null, this.submitSpinner = this.submitButton ? this.submitButton.querySelector("[data-fp-resv-submit-spinner]") : null, this.submitHint = this.form ? this.form.querySelector("[data-fp-resv-submit-hint]") : null, this.stickyCta = this.form ? this.form.querySelector("[data-fp-resv-sticky-cta]") : null, this.successAlert = this.form ? this.form.querySelector("[data-fp-resv-success]") : null, this.errorAlert = this.form ? this.form.querySelector("[data-fp-resv-error]") : null, this.errorMessage = this.form ? this.form.querySelector("[data-fp-resv-error-message]") : null, this.errorRetry = this.form ? this.form.querySelector("[data-fp-resv-error-retry]") : null, this.mealButtons = Array.prototype.slice.call(t.querySelectorAll("[data-fp-resv-meal]")), this.mealNotice = t.querySelector("[data-fp-resv-meal-notice]"), this.mealNoticeText = this.mealNotice ? this.mealNotice.querySelector("[data-fp-resv-meal-notice-text]") || this.mealNotice : null, this.hiddenMeal = this.form ? this.form.querySelector('input[name="fp_resv_meal"]') : null, this.hiddenPrice = this.form ? this.form.querySelector('input[name="fp_resv_price_per_person"]') : null, this.hiddenSlot = this.form ? this.form.querySelector('input[name="fp_resv_slot_start"]') : null, this.dateField = this.form ? this.form.querySelector('[data-fp-resv-field="date"]') : null, this.partyField = this.form ? this.form.querySelector('[data-fp-resv-field="party"]') : null, this.summaryTargets = Array.prototype.slice.call(t.querySelectorAll("[data-fp-resv-summary]")), this.phoneField = this.form ? this.form.querySelector('[data-fp-resv-field="phone"]') : null, this.phonePrefixField = this.form ? this.form.querySelector('[data-fp-resv-field="phone_prefix"]') : null, this.hiddenPhoneE164 = this.form ? this.form.querySelector('input[name="fp_resv_phone_e164"]') : null, this.hiddenPhoneCc = this.form ? this.form.querySelector('input[name="fp_resv_phone_cc"]') : null, this.hiddenPhoneLocal = this.form ? this.form.querySelector('input[name="fp_resv_phone_local"]') : null, this.availabilityRoot = this.form ? this.form.querySelector("[data-fp-resv-slots]") : null, this.availabilityIndicator = this.form ? this.form.querySelector("[data-fp-resv-availability-indicator]") : null, this.slotsLegend = this.form ? this.form.querySelector("[data-fp-resv-slots-legend]") : null, this.state = {
      started: !1,
      formValidEmitted: !1,
      sectionStates: {},
      unlocked: {},
      initialHint: this.submitHint ? this.submitHint.textContent : "",
      hintOverride: "",
      ctaEnabled: !1,
      sending: !1,
      pendingAvailability: !1,
      pendingAvailabilityOptions: null,
      lastAvailabilityParams: null,
      mealAvailability: {},
      touchedFields: {}
    }, this.copy = {
      ctaDisabled: this.messages.cta_complete_fields || "Completa i campi richiesti",
      ctaEnabled: this.messages.cta_book_now || this.strings.actions && this.strings.actions.submit || "Prenota ora",
      ctaSending: this.messages.cta_sending || "Invio…",
      updatingSlots: this.messages.msg_updating_slots || "Aggiornamento disponibilità…",
      slotsUpdated: this.messages.msg_slots_updated || "Disponibilità aggiornata.",
      slotsEmpty: this.messages.slots_empty || "",
      selectMeal: this.messages.msg_select_meal || "Seleziona un servizio per visualizzare gli orari disponibili.",
      slotsError: this.messages.msg_slots_error || "Impossibile aggiornare la disponibilità. Riprova.",
      slotRequired: this.messages.slot_required || "Seleziona un orario per continuare.",
      invalidPhone: this.messages.msg_invalid_phone || "Inserisci un numero di telefono valido (minimo 6 cifre).",
      invalidEmail: this.messages.msg_invalid_email || "Inserisci un indirizzo email valido.",
      submitError: this.messages.msg_submit_error || "Non è stato possibile completare la prenotazione. Riprova.",
      submitSuccess: this.messages.msg_submit_success || "Prenotazione inviata con successo.",
      mealFullNotice: this.messages.meal_full_notice || "Nessuna disponibilità per questo servizio. Scegli un altro giorno."
    }, this.phoneCountryCode = this.getPhoneCountryCode(), this.hiddenPhoneCc && this.hiddenPhoneCc.value === "" && (this.hiddenPhoneCc.value = this.phoneCountryCode), this.handleDelegatedTrackingEvent = this.handleDelegatedTrackingEvent.bind(this), this.handleReservationConfirmed = this.handleReservationConfirmed.bind(this), this.handleWindowFocus = this.handleWindowFocus.bind(this), !(!this.form || this.sections.length === 0) && (this.bind(), this.initializeSections(), this.initializePhoneField(), this.initializeMeals(), this.initializeDateField(), this.initializeAvailability(), this.syncConsentState(), this.updateSubmitState(), this.updateInlineErrors(), this.updateSummary(), U(() => {
      this.loadStripeIfNeeded(), this.loadGoogleCalendarIfNeeded();
    }));
  }
  bind() {
    const t = this.handleFormInput.bind(this);
    this.form.addEventListener("input", t, !0), this.form.addEventListener("change", t, !0), this.form.addEventListener("focusin", this.handleFirstInteraction.bind(this)), this.form.addEventListener("blur", this.handleFieldBlur.bind(this), !0), this.form.addEventListener("keydown", this.handleKeydown.bind(this), !0), this.form.addEventListener("click", this.handleNavClick.bind(this)), this.form.addEventListener("submit", this.handleSubmit.bind(this)), this.root.addEventListener("click", this.handleDelegatedTrackingEvent), this.progress && (this.progress.addEventListener("click", this.handleProgressClick.bind(this)), this.progress.addEventListener("keydown", this.handleProgressKeydown.bind(this))), this.errorRetry && this.errorRetry.addEventListener("click", this.handleRetrySubmit.bind(this)), document.addEventListener("fp-resv:reservation:confirmed", this.handleReservationConfirmed), window.addEventListener("fp-resv:reservation:confirmed", this.handleReservationConfirmed), window.addEventListener("focus", this.handleWindowFocus);
  }
  getStepOrderIndex(t) {
    const e = t && t.getAttribute ? t.getAttribute("data-step") || "" : String(t || ""), i = typeof e == "string" ? e : "", s = this.stepOrder.indexOf(i);
    return s === -1 ? this.stepOrder.length + 1 : s;
  }
  initializeSections() {
    const t = this;
    this.sections.forEach(function(e, i) {
      const s = e.getAttribute("data-step") || String(i);
      t.state.sectionStates[s] = i === 0 ? "active" : "locked", i === 0 && t.dispatchSectionUnlocked(s), t.updateSectionAttributes(e, t.state.sectionStates[s], { silent: !0 });
    }), this.updateProgressIndicators();
  }
  initializeMeals() {
    const t = this;
    this.mealButtons.length !== 0 && this.mealButtons.forEach(function(e) {
      if (!e.hasAttribute("data-meal-default-notice")) {
        const i = e.getAttribute("data-meal-notice") || "";
        i !== "" && e.setAttribute("data-meal-default-notice", i);
      }
      e.addEventListener("click", function(i) {
        i.preventDefault(), t.handleFirstInteraction(), t.handleMealSelection(e);
      }), e.hasAttribute("data-active") && t.hiddenMeal && t.applyMealSelection(e);
    });
  }
  initializePhoneField() {
    if (this.phonePrefixField) {
      this.updatePhoneCountryFromPrefix();
      return;
    }
    this.phoneField && D(this.phoneField, this.getPhoneCountryCode());
  }
  updatePhoneCountryFromPrefix() {
    if (!this.phonePrefixField)
      return;
    const t = w(this.phonePrefixField.value);
    let e = t;
    if (e === "" && this.phoneCountryCode) {
      const i = w(this.phoneCountryCode);
      i && (e = i);
    }
    if (e === "" && this.hiddenPhoneCc && this.hiddenPhoneCc.value) {
      const i = w(this.hiddenPhoneCc.value);
      i && (e = i);
    }
    if (e === "") {
      const i = this.config && this.config.defaults || {};
      if (i.phone_country_code) {
        const s = w(i.phone_country_code);
        s && (e = s);
      }
    }
    e === "" && (e = "39"), this.hiddenPhoneCc && (this.hiddenPhoneCc.value = e), t !== "" && (this.phoneCountryCode = t), this.phoneField && D(this.phoneField, e);
  }
  initializeDateField() {
    if (!this.dateField)
      return;
    const t = (/* @__PURE__ */ new Date()).toISOString().split("T")[0];
    this.dateField.setAttribute("min", t), this.dateField.addEventListener("change", (i) => {
      const s = i.target.value;
      s && s < t ? (i.target.setCustomValidity("Non è possibile prenotare per giorni passati."), i.target.setAttribute("aria-invalid", "true")) : (i.target.setCustomValidity(""), i.target.setAttribute("aria-invalid", "false"));
    });
    const e = () => {
      if (typeof this.dateField.focus == "function" && this.dateField.focus(), typeof this.dateField.showPicker == "function")
        try {
          this.dateField.showPicker();
        } catch {
        }
    };
    this.dateField.addEventListener("click", e);
  }
  initializeAvailability() {
    if (!this.availabilityRoot)
      return;
    this.availabilityRoot.addEventListener("click", (e) => {
      if (this.availabilityController)
        return;
      const i = e.target instanceof HTMLElement ? e.target.closest("button[data-slot]") : null;
      if (!i)
        return;
      e.preventDefault();
      const s = {
        start: i.getAttribute("data-slot") || "",
        label: i.textContent || "",
        status: i.getAttribute("data-slot-status") || ""
      }, r = this.availabilityRoot.querySelectorAll("button[data-slot]");
      Array.prototype.forEach.call(r, (n) => {
        n.setAttribute("aria-pressed", n === i ? "true" : "false");
      }), this.handleSlotSelected(s);
    });
    const t = (e = {}) => {
      const i = e && typeof e == "object" ? { ...e } : {};
      if (!this.availabilityController) {
        this.state.pendingAvailability = !0, this.state.pendingAvailabilityOptions = i;
        return;
      }
      this.scheduleAvailabilityUpdate(i);
    };
    U(() => {
      pt().then((e) => {
        if (!(!e || typeof e.createAvailabilityController != "function" || !this.availabilityRoot) && (this.availabilityController = e.createAvailabilityController({
          root: this.availabilityRoot,
          endpoint: this.getAvailabilityEndpoint(),
          strings: this.copy,
          getParams: () => this.collectAvailabilityParams(),
          onSlotSelected: (i) => this.handleSlotSelected(i),
          onLatency: (i) => this.handleAvailabilityLatency(i),
          onRetry: (i) => this.handleAvailabilityRetry(i),
          onAvailabilitySummary: (i, s) => this.handleMealAvailabilitySummary(i, s)
        }), this.state.pendingAvailability)) {
          this.state.pendingAvailability = !1;
          const i = this.state.pendingAvailabilityOptions || {};
          this.state.pendingAvailabilityOptions = null, this.scheduleAvailabilityUpdate(i);
        }
      }).catch(() => {
      });
    }), t();
  }
  handleFormInput(t) {
    const e = t.target;
    if (!e)
      return;
<<<<<<< HEAD
    this.handleFirstInteraction(), e === this.phoneField ? z(this.phoneField, this.getPhoneCountryCode()) : e === this.phonePrefixField && this.updatePhoneCountryFromPrefix(), this.updateSummary();
    const i = e.getAttribute("data-fp-resv-field") || "", s = i && e.dataset.fpResvLastValue || "", r = i && typeof e.value == "string" ? e.value : "", n = !i || s !== r, l = yt(e);
=======
    this.handleFirstInteraction(), e === this.phoneField ? D(this.phoneField, this.getPhoneCountryCode()) : e === this.phonePrefixField && this.updatePhoneCountryFromPrefix(), this.updateSummary();
    const i = e.getAttribute("data-fp-resv-field") || "", s = i && e.dataset.fpResvLastValue || "", r = i && typeof e.value == "string" ? e.value : "", n = !i || s !== r, l = mt(e);
>>>>>>> 6bcc0dcb
    if (!l) {
      this.isConsentField(e) && this.syncConsentState(), this.updateSubmitState();
      return;
    }
<<<<<<< HEAD
    this.ensureSectionActive(l), this.updateSectionAttributes(l, "active"), i && (e.dataset.fpResvLastValue = r), (i === "date" || i === "party" || i === "slots" || i === "time") && ((i === "date" || i === "party") && n && (this.clearSlotSelection({ schedule: !1 }), this.state.mealAvailability = {}), (i !== "date" || n || t.type === "change") && this.scheduleAvailabilityUpdate()), this.isConsentField(e) && this.syncConsentState(), this.updateSubmitState(), this.updateInlineErrors();
=======
    this.ensureSectionActive(l), this.updateSectionAttributes(l, "active"), i && (e.dataset.fpResvLastValue = r), (i === "date" || i === "party" || i === "slots" || i === "time") && ((i === "date" || i === "party") && n && this.clearSlotSelection({ schedule: !1 }), (i !== "date" || n || t.type === "change") && this.scheduleAvailabilityUpdate()), this.isConsentField(e) && this.syncConsentState(), this.updateSubmitState(), this.updateInlineErrors();
>>>>>>> 6bcc0dcb
  }
  handleFieldBlur(t) {
    const e = t.target;
    if (!e || !(e instanceof HTMLElement))
      return;
    const i = e.getAttribute("data-fp-resv-field");
    i && (this.state.touchedFields[i] = !0, i === "phone" && this.phoneField && this.validatePhoneField(), i === "email" && e instanceof HTMLInputElement && this.validateEmailField(e), this.updateInlineErrors());
  }
  handleKeydown(t) {
    if (t.key !== "Enter")
      return;
    const e = t.target;
    !e || !(e instanceof HTMLElement) || e.tagName === "TEXTAREA" || e instanceof HTMLButtonElement && e.type === "submit" || (e instanceof HTMLInputElement && e.type || "") === "submit" || t.preventDefault();
  }
  handleNavClick(t) {
    const e = t.target instanceof HTMLElement ? t.target.closest("[data-fp-resv-nav]") : null;
    if (!e)
      return;
    const i = e.closest("[data-fp-resv-section]");
    if (!i)
      return;
    t.preventDefault(), t.stopPropagation(), this.handleFirstInteraction();
    const s = e.getAttribute("data-fp-resv-nav");
    console.log("[FP-RESV] Navigation click:", s, "section:", i.getAttribute("data-step")), s === "prev" ? this.navigateToPrevious(i) : s === "next" && this.navigateToNext(i);
  }
  handleProgressClick(t) {
    if (!this.progress)
      return;
    const e = t.target && typeof t.target.closest == "function" ? t.target.closest("[data-step]") : null;
    if (!e || !this.progress.contains(e))
      return;
    const i = e.getAttribute("data-step") || "";
    if (!i)
      return;
    const s = this.state.sectionStates[i];
    !s || s === "locked" || (t.preventDefault(), this.activateSectionByKey(i));
  }
  handleProgressKeydown(t) {
    if (!this.progress || t.key !== "Enter" && t.key !== " " && t.key !== "Spacebar" && t.key !== "Space")
      return;
    const e = t.target && typeof t.target.closest == "function" ? t.target.closest("[data-step]") : null;
    if (!e || !this.progress.contains(e))
      return;
    const i = e.getAttribute("data-step") || "";
    if (!i)
      return;
    const s = this.state.sectionStates[i];
    !s || s === "locked" || (t.preventDefault(), this.activateSectionByKey(i));
  }
  activateSectionByKey(t) {
    const e = this.sections.find(function(s) {
      return (s.getAttribute("data-step") || "") === t;
    });
    if (!e)
      return;
    let i = !1;
    this.sections.forEach((s) => {
      const r = s.getAttribute("data-step") || "";
      if (r === t)
        i = !0, this.updateSectionAttributes(s, "active", { silent: !0 }), this.dispatchSectionUnlocked(r);
      else if (i)
        this.updateSectionAttributes(s, "locked", { silent: !0 });
      else {
        const l = this.state.sectionStates[r] === "locked" ? "locked" : "completed";
        this.updateSectionAttributes(s, l, { silent: !0 });
      }
    }), this.updateProgressIndicators(), requestAnimationFrame(() => {
      const s = e.querySelector('input, select, textarea, button, [tabindex]:not([tabindex="-1"])');
      s && typeof s.focus == "function" && s.focus({ preventScroll: !0 });
    }), this.updateSubmitState();
  }
  handleRetrySubmit(t) {
    t.preventDefault(), this.clearError(), this.errorRetry && (this.errorRetry.textContent = this.messages.retry_button || "Riprova", this.errorRetry.onclick = null), this.focusFirstInvalid(), this.updateSubmitState();
  }
  handleMealSelection(t) {
    this.mealButtons.forEach(function(r) {
      r.removeAttribute("data-active"), r.setAttribute("aria-pressed", "false");
    }), t.setAttribute("data-active", "true"), t.setAttribute("aria-pressed", "true");
    const e = t.getAttribute("data-fp-resv-meal") || "", i = this.state.mealAvailability ? this.state.mealAvailability[e] : "";
    if (this.applyMealAvailabilityIndicator(e, i), i === "full") {
      const r = t.getAttribute("data-meal-default-notice") || "", n = this.copy.mealFullNotice || r;
      n !== "" && t.setAttribute("data-meal-notice", n);
    }
    this.applyMealSelection(t), this.applyMealAvailabilityNotice(e, i, { skipSlotReset: !0 });
    const s = this.events.meal_selected || "meal_selected";
    y(s, {
      meal_type: t.getAttribute("data-fp-resv-meal") || "",
      meal_label: t.getAttribute("data-meal-label") || ""
    }), this.scheduleAvailabilityUpdate({ immediate: !0 });
  }
  updateMealNoticeFromButton(t, e) {
    if (!this.mealNotice)
      return;
    const i = typeof e == "string" ? e : t && t.getAttribute("data-meal-notice") || "", s = i ? i.trim() : "", r = this.mealNoticeText || this.mealNotice;
    s !== "" && r ? (r.textContent = s, this.mealNotice.hidden = !1) : r && (r.textContent = "", this.mealNotice.hidden = !0);
  }
  applyMealAvailabilityNotice(t, e, i = {}) {
    const s = this.mealButtons.find((l) => (l.getAttribute("data-fp-resv-meal") || "") === t);
    if (!s)
      return;
    const r = s.getAttribute("data-meal-default-notice") || "";
    if ((typeof e == "string" ? e : "") === "full") {
      const l = this.copy.mealFullNotice || r;
      l !== "" ? s.setAttribute("data-meal-notice", l) : r === "" && s.removeAttribute("data-meal-notice"), s.setAttribute("aria-disabled", "true"), s.setAttribute("data-meal-unavailable", "true"), s.hasAttribute("data-active") && (i.skipSlotReset !== !0 && this.clearSlotSelection({ schedule: !1 }), this.updateMealNoticeFromButton(s));
      return;
    }
    s.removeAttribute("aria-disabled"), s.removeAttribute("data-meal-unavailable"), r !== "" ? s.setAttribute("data-meal-notice", r) : s.hasAttribute("data-meal-notice") && s.removeAttribute("data-meal-notice"), s.hasAttribute("data-active") && this.updateMealNoticeFromButton(s);
  }
  applyMealSelection(t) {
    const e = t.getAttribute("data-fp-resv-meal") || "";
    this.hiddenMeal && (this.hiddenMeal.value = e);
    const i = ut(t.getAttribute("data-meal-price"));
    this.hiddenPrice && (this.hiddenPrice.value = i !== null ? String(i) : ""), this.clearSlotSelection({ schedule: !1 }), this.updateMealNoticeFromButton(t), this.updateSubmitState();
  }
  clearSlotSelection(t = {}) {
    this.hiddenSlot && (this.hiddenSlot.value = "");
    const e = this.form ? this.form.querySelector('[data-fp-resv-field="time"]') : null;
    if (e && (e.value = "", e.removeAttribute("data-slot-start")), this.availabilityController && typeof this.availabilityController.clearSelection == "function" && this.availabilityController.clearSelection(), this.availabilityRoot) {
      const s = this.availabilityRoot.querySelectorAll('button[data-slot][aria-pressed="true"]');
      Array.prototype.forEach.call(s, (r) => {
        r.setAttribute("aria-pressed", "false");
      });
    }
    const i = this.sections.find((s) => (s.getAttribute("data-step") || "") === "slots");
    if (i) {
      const s = i.getAttribute("data-step") || "", r = this.state.sectionStates[s] || "locked";
      this.updateSectionAttributes(i, "locked", { silent: !0 });
      const n = this.sections.indexOf(i);
      if (n !== -1)
        for (let l = n + 1; l < this.sections.length; l += 1) {
          const h = this.sections[l];
          this.updateSectionAttributes(h, "locked", { silent: !0 });
        }
      this.updateProgressIndicators(), (t.forceRewind && s || r === "completed" || r === "active") && this.activateSectionByKey(s);
    }
    t.schedule !== !1 && this.scheduleAvailabilityUpdate(), this.updateSummary(), this.updateSubmitState();
  }
  ensureSectionActive(t) {
    const e = t.getAttribute("data-step") || "";
    this.state.sectionStates[e] === "locked" && (this.state.sectionStates[e] = "active", this.updateSectionAttributes(t, "active"), this.dispatchSectionUnlocked(e));
  }
  completeSection(t, e) {
    const i = t.getAttribute("data-step") || "";
    if (this.state.sectionStates[i] === "completed" || (this.state.sectionStates[i] = "completed", this.updateSectionAttributes(t, "completed"), this.updateProgressIndicators(), !e))
      return;
    const s = this.sections.indexOf(t);
    if (s === -1)
      return;
    const r = this.sections[s + 1];
    if (!r)
      return;
    const n = r.getAttribute("data-step") || String(s + 1);
<<<<<<< HEAD
    this.state.sectionStates[n] !== "completed" && (this.state.sectionStates[n] = "active", this.updateSectionAttributes(r, "active"), this.dispatchSectionUnlocked(n), this.scrollIntoView(r));
=======
    this.state.sectionStates[n] !== "completed" && (this.state.sectionStates[n] = "active", this.updateSectionAttributes(r, "active"), this.dispatchSectionUnlocked(n));
>>>>>>> 6bcc0dcb
  }
  navigateToPrevious(t) {
    const e = this.sections.indexOf(t);
    if (e <= 0)
      return;
    const i = this.sections[e - 1];
    if (!i)
      return;
    const s = i.getAttribute("data-step") || "";
    s && this.activateSectionByKey(s);
  }
  navigateToNext(t) {
    const e = t.getAttribute("data-step") || "";
    if (e === "date" || e === "party") {
      this.completeSection(t, !0);
      return;
    }
    if (e === "slots") {
      const i = this.form ? this.form.querySelector('[data-fp-resv-field="time"]') : null, s = this.form ? this.form.querySelector('input[name="fp_resv_slot_start"]') : null;
      if (!i || i.value.trim() === "" || !s || s.value.trim() === "") {
        const r = this.sections.find((n) => (n.getAttribute("data-step") || "") === "slots");
        if (r) {
          const n = r.querySelector("[data-fp-resv-slots-status]");
          n && (n.textContent = this.copy.slotRequired || "Seleziona un orario per continuare.", n.style.color = "#dc2626", n.setAttribute("data-state", "error"), setTimeout(() => {
            n.textContent = "", n.style.color = "", n.removeAttribute("data-state");
          }, 3e3));
        }
        return;
      }
    }
    if (!this.isSectionValid(t)) {
      const i = this.findFirstInvalid(t);
      i && (typeof i.reportValidity == "function" && i.reportValidity(), typeof i.focus == "function" && i.focus({ preventScroll: !1 }));
      return;
    }
    this.completeSection(t, !0);
  }
  dispatchSectionUnlocked(t) {
    if (this.state.unlocked[t])
      return;
    this.state.unlocked[t] = !0;
    const e = this.events.section_unlocked || "section_unlocked";
    y(e, { section: t });
  }
  updateSectionAttributes(t, e, i = {}) {
    const s = t.getAttribute("data-step") || "", r = i && i.silent === !0;
    console.log(`[FP-RESV] updateSectionAttributes: step=${s}, state=${e}, silent=${r}`), this.state.sectionStates[s] = e, t.setAttribute("data-state", e), e === "completed" ? t.setAttribute("data-complete-hidden", "true") : t.removeAttribute("data-complete-hidden");
    const n = e === "active";
    t.setAttribute("aria-hidden", n ? "false" : "true"), t.setAttribute("aria-expanded", n ? "true" : "false"), n ? (t.hidden = !1, t.removeAttribute("hidden"), t.removeAttribute("inert"), t.style.display = "block", t.style.visibility = "visible", t.style.opacity = "1", console.log(`[FP-RESV] Step ${s} made visible`)) : (t.hidden = !0, t.setAttribute("hidden", ""), t.setAttribute("inert", ""), t.style.display = "none", t.style.visibility = "hidden", t.style.opacity = "0", console.log(`[FP-RESV] Step ${s} hidden`)), r || this.updateProgressIndicators(), this.updateStickyCtaVisibility();
  }
  updateProgressIndicators() {
    if (!this.progress)
      return;
    const t = this, e = this.progressItems && this.progressItems.length ? this.progressItems : Array.prototype.slice.call(this.progress.querySelectorAll("[data-step]"));
    let i = 0;
    const s = e.length || 1;
    Array.prototype.forEach.call(e, function(n, l) {
      const h = n.getAttribute("data-step") || "", f = t.state.sectionStates[h] || "locked";
      n.setAttribute("data-state", f), n.setAttribute("data-progress-state", f === "completed" ? "done" : f);
      const b = n.querySelector(".fp-progress__label");
      b && (f === "active" ? b.removeAttribute("aria-hidden") : b.setAttribute("aria-hidden", "true"));
      const S = f === "locked";
      n.tabIndex = S ? -1 : 0, S ? n.setAttribute("aria-disabled", "true") : n.removeAttribute("aria-disabled"), f === "active" ? (n.setAttribute("aria-current", "step"), i = Math.max(i, l + 0.5)) : n.removeAttribute("aria-current"), f === "completed" ? (n.setAttribute("data-completed", "true"), i = Math.max(i, l + 1)) : n.removeAttribute("data-completed");
    });
    const r = Math.min(100, Math.max(0, Math.round(i / s * 100)));
    this.progress.style.setProperty("--fp-progress-fill", r + "%");
  }
  isSectionValid(t) {
    const e = t.querySelectorAll("[data-fp-resv-field]");
    if (e.length === 0)
      return !0;
    if ((t.getAttribute("data-step") || "") === "slots") {
      const r = this.form ? this.form.querySelector('[data-fp-resv-field="time"]') : null, n = this.form ? this.form.querySelector('input[name="fp_resv_slot_start"]') : null, l = r && r.value.trim() !== "", h = n && n.value.trim() !== "";
      if (!l || !h)
        return !1;
    }
    let s = !0;
    return Array.prototype.forEach.call(e, function(r) {
      typeof r.checkValidity == "function" && !r.checkValidity() && (s = !1);
    }), s;
  }
  updateSubmitState() {
    if (!this.submitButton)
      return;
    const t = this.form.checkValidity();
    if (this.state.sending ? this.setSubmitButtonState(!1, "sending") : this.setSubmitButtonState(t, null), this.submitHint) {
      const e = this.state.hintOverride || (t ? this.state.initialHint : this.copy.ctaDisabled);
      this.submitHint.textContent = e;
    }
    if (t && !this.state.formValidEmitted) {
      const e = this.events.form_valid || "form_valid";
      y(e, { timestamp: Date.now() }), this.state.formValidEmitted = !0;
    }
  }
  updateInlineErrors() {
    if (!this.form)
      return;
    const t = {
      first_name: this.form.querySelector('[data-fp-resv-field="first_name"]'),
      last_name: this.form.querySelector('[data-fp-resv-field="last_name"]'),
      email: this.form.querySelector('[data-fp-resv-field="email"]'),
      phone: this.form.querySelector('[data-fp-resv-field="phone"]'),
      consent: this.form.querySelector('[data-fp-resv-field="consent"]')
    }, e = {
      first_name: this.strings?.messages?.required_first_name || "Inserisci il nome",
      last_name: this.strings?.messages?.required_last_name || "Inserisci il cognome",
      email: this.copy.invalidEmail,
      phone: this.copy.invalidPhone,
      consent: this.strings?.messages?.required_consent || "Accetta la privacy per procedere"
    };
    Object.keys(t).forEach((i) => {
      const s = t[i], r = this.form.querySelector(`[data-fp-resv-error="${i}"]`);
      if (!r)
        return;
      if (i === "consent" && !this.state.touchedFields[i]) {
        r.textContent = "", r.hidden = !0;
        return;
      }
      let n = !1, l = "";
      if (s && typeof s.checkValidity == "function" && !s.checkValidity() && (n = !0, l = e[i] || ""), i === "email" && s && s.value && s.value.trim() !== "" && s.checkValidity() && (n = !1, l = ""), i === "phone" && this.phoneField) {
        const h = z(this.phoneField, this.getPhoneCountryCode());
        h.local && !K(h.local) && (n = !0, l = this.copy.invalidPhone);
      }
      i === "consent" && s && s.checked && (n = !1, l = ""), n ? (r.textContent = l, r.hidden = !1, s && s.setAttribute && s.setAttribute("aria-invalid", "true")) : (r.textContent = "", r.hidden = !0, s && s.removeAttribute && s.removeAttribute("aria-invalid"));
    });
  }
  getActiveSectionKey() {
    for (let t = 0; t < this.sections.length; t += 1) {
      const i = this.sections[t].getAttribute("data-step") || "";
      if (i !== "" && this.state.sectionStates[i] === "active")
        return i;
    }
    return "";
  }
  getLastSectionKey() {
    return this.sections.length === 0 ? "" : this.sections[this.sections.length - 1].getAttribute("data-step") || "";
  }
  updateStickyCtaVisibility() {
    if (!this.stickyCta)
      return;
    const t = this.getLastSectionKey();
    if (t === "") {
      this.stickyCta.hidden = !1, this.stickyCta.removeAttribute("hidden"), this.stickyCta.removeAttribute("aria-hidden"), this.stickyCta.removeAttribute("inert"), this.stickyCta.style && typeof this.stickyCta.style.removeProperty == "function" && this.stickyCta.style.removeProperty("display");
      return;
    }
    this.getActiveSectionKey() === t ? (this.stickyCta.hidden = !1, this.stickyCta.removeAttribute("hidden"), this.stickyCta.removeAttribute("aria-hidden"), this.stickyCta.removeAttribute("inert"), this.stickyCta.style && typeof this.stickyCta.style.removeProperty == "function" && this.stickyCta.style.removeProperty("display")) : (this.stickyCta.hidden = !0, this.stickyCta.setAttribute("hidden", ""), this.stickyCta.setAttribute("aria-hidden", "true"), this.stickyCta.setAttribute("inert", ""), this.stickyCta.style && typeof this.stickyCta.style.setProperty == "function" && this.stickyCta.style.setProperty("display", "none", "important"));
  }
  setSubmitButtonState(t, e) {
    if (!this.submitButton)
      return;
    const i = e === "sending" ? !1 : !!t, s = this.state.ctaEnabled;
    ht(this.submitButton, !i), this.submitLabel && (e === "sending" ? this.submitLabel.textContent = this.copy.ctaSending : i ? this.submitLabel.textContent = this.copy.ctaEnabled : this.submitLabel.textContent = this.copy.ctaDisabled), this.submitSpinner && (this.submitSpinner.hidden = e !== "sending"), s !== i && e !== "sending" && y("cta_state_change", { enabled: i }), this.state.ctaEnabled = i;
  }
  updateSummary() {
    if (this.summaryTargets.length === 0)
      return;
    const t = this.form.querySelector('[data-fp-resv-field="date"]'), e = this.form.querySelector('[data-fp-resv-field="time"]'), i = this.form.querySelector('[data-fp-resv-field="party"]'), s = this.form.querySelector('[data-fp-resv-field="first_name"]'), r = this.form.querySelector('[data-fp-resv-field="last_name"]'), n = this.form.querySelector('[data-fp-resv-field="email"]'), l = this.form.querySelector('[data-fp-resv-field="phone"]'), h = this.form.querySelector('[data-fp-resv-field="notes"]'), f = this.form.querySelector('[data-fp-resv-field="high_chair_count"]'), b = this.form.querySelector('[data-fp-resv-field="wheelchair_table"]'), S = this.form.querySelector('[data-fp-resv-field="pets"]');
    let x = "";
    s && s.value && (x = s.value.trim()), r && r.value && (x = (x + " " + r.value.trim()).trim());
    let k = "";
    if (n && n.value && (k = n.value.trim()), l && l.value) {
      const A = this.getPhoneCountryCode(), N = (A ? "+" + A + " " : "") + l.value.trim();
      k = k !== "" ? k + " / " + N : N;
    }
    const E = [];
    f && typeof f.value == "string" && parseInt(f.value, 10) > 0 && E.push("Seggioloni: " + parseInt(f.value, 10)), b && "checked" in b && b.checked && E.push("Tavolo accessibile per sedia a rotelle"), S && "checked" in S && S.checked && E.push("Animali domestici");
    const q = E.join("; ");
    this.summaryTargets.forEach(function(A) {
      switch (A.getAttribute("data-fp-resv-summary")) {
        case "date":
          A.textContent = t && t.value ? t.value : "";
          break;
        case "time":
          A.textContent = e && e.value ? e.value : "";
          break;
        case "party":
          A.textContent = i && i.value ? i.value : "";
          break;
        case "name":
          A.textContent = x;
          break;
        case "contact":
          A.textContent = k;
          break;
        case "notes":
          A.textContent = h && h.value ? h.value : "";
          break;
        case "extras":
          A.textContent = q;
          break;
      }
    });
  }
  async handleSubmit(t) {
    if (t.preventDefault(), this.state.touchedFields.consent = !0, !this.form.checkValidity())
      return this.form.reportValidity(), this.focusFirstInvalid(), this.updateInlineErrors(), this.updateSubmitState(), !1;
    const e = this.events.submit || "reservation_submit", i = this.collectAvailabilityParams();
    y(e, {
      source: "form",
      form_id: this.form && this.form.id ? this.form.id : this.root.id || "",
      date: i.date,
      party: i.party,
      meal: i.meal
    }), this.preparePhonePayload(), this.state.sending = !0, this.updateSubmitState(), this.clearError();
    const s = this.serializeForm(), r = this.getReservationEndpoint(), n = performance.now();
    let l = 0;
    try {
      const h = await fetch(r, {
        method: "POST",
        headers: {
          Accept: "application/json",
          "Content-Type": "application/json",
          "X-WP-Nonce": s.fp_resv_nonce || ""
        },
        body: JSON.stringify(s),
        credentials: "same-origin"
      });
      if (l = Math.round(performance.now() - n), y("ui_latency", { op: "submit", ms: l }), !h.ok) {
        const b = await ft(h), S = b && b.message || this.copy.submitError;
        throw Object.assign(new Error(S), {
          status: h.status,
          payload: b
        });
      }
      const f = await h.json();
      this.handleSubmitSuccess(f);
    } catch (h) {
      l || (l = Math.round(performance.now() - n), y("ui_latency", { op: "submit", ms: l })), this.handleSubmitError(h, l);
    } finally {
      this.state.sending = !1, this.updateSubmitState();
    }
    return !1;
  }
  handleSubmitSuccess(t) {
    this.clearError();
    const e = t && t.message || this.copy.submitSuccess;
    if (this.successAlert && (this.successAlert.textContent = e, this.successAlert.hidden = !1, typeof this.successAlert.focus == "function" && this.successAlert.focus()), this.form) {
      this.form.setAttribute("data-state", "submitted");
      const i = this.form.querySelectorAll("input, select, textarea, button");
      Array.prototype.forEach.call(i, (s) => {
        try {
          s.setAttribute("disabled", "disabled");
        } catch {
        }
      });
    }
    t && Array.isArray(t.tracking) && t.tracking.forEach((i) => {
      i && i.event && y(i.event, i);
    });
  }
  handleSubmitError(t, e) {
    const i = t && typeof t.status == "number" ? t.status : "unknown", s = t && t.message || this.copy.submitError, r = t && typeof t == "object" && t.payload || null;
    let n = X(s, r);
    if (i === 403) {
      const h = this.messages.reload_hint || "La sessione potrebbe essere scaduta. Ricarica la pagina e riprova.";
      n = n + " " + h, this.errorAlert && this.errorRetry && (this.errorRetry.textContent = this.messages.reload_button || "Ricarica pagina", this.errorRetry.onclick = (f) => {
        f.preventDefault(), window.location.reload();
      });
    }
    this.errorAlert && this.errorMessage && (this.errorMessage.textContent = n, this.errorAlert.hidden = !1, requestAnimationFrame(() => {
      typeof this.errorAlert.scrollIntoView == "function" && this.errorAlert.scrollIntoView({ behavior: "smooth", block: "center" }), typeof this.errorAlert.focus == "function" && (this.errorAlert.setAttribute("tabindex", "-1"), this.errorAlert.focus({ preventScroll: !0 }));
    })), this.state.hintOverride = n, this.updateSubmitState();
    const l = this.events.submit_error || "submit_error";
    y(l, { code: i, latency: e });
  }
  clearError() {
    this.errorAlert && (this.errorAlert.hidden = !0), this.errorRetry && (this.errorRetry.textContent = this.messages.retry_button || "Riprova", this.errorRetry.onclick = null), this.state.hintOverride = "";
  }
  serializeForm() {
    const t = new FormData(this.form), e = {};
    if (t.forEach((i, s) => {
      typeof i == "string" && (e[s] = i);
    }), this.phoneField) {
      const i = z(this.phoneField, this.getPhoneCountryCode());
      i.e164 && (e.fp_resv_phone = i.e164), i.country && (e.fp_resv_phone_cc = i.country), i.local && (e.fp_resv_phone_local = i.local);
    }
    if (this.phonePrefixField && this.phonePrefixField.value && !e.fp_resv_phone_cc) {
      const i = w(this.phonePrefixField.value);
      i && (e.fp_resv_phone_cc = i);
    }
    return e;
  }
  preparePhonePayload() {
    if (!this.phoneField)
      return;
    const t = z(this.phoneField, this.getPhoneCountryCode());
    this.hiddenPhoneE164 && (this.hiddenPhoneE164.value = t.e164), this.hiddenPhoneCc && (this.hiddenPhoneCc.value = t.country), this.hiddenPhoneLocal && (this.hiddenPhoneLocal.value = t.local);
  }
  validatePhoneField() {
    if (!this.phoneField)
      return;
    const t = z(this.phoneField, this.getPhoneCountryCode());
    if (t.local === "") {
      this.phoneField.setCustomValidity(""), this.phoneField.removeAttribute("aria-invalid");
      return;
    }
    K(t.local) ? (this.phoneField.setCustomValidity(""), this.phoneField.setAttribute("aria-invalid", "false"), this.state.hintOverride === this.copy.invalidPhone && (this.state.hintOverride = "", this.updateSubmitState())) : (this.phoneField.setCustomValidity(this.copy.invalidPhone), this.phoneField.setAttribute("aria-invalid", "true"), this.state.hintOverride = this.copy.invalidPhone, this.updateSubmitState(), y("phone_validation_error", { field: "phone" }), y("ui_validation_error", { field: "phone" }));
  }
  validateEmailField(t) {
    if (typeof t.value == "string") {
      const e = t.value.trim();
      e !== t.value && (t.value = e);
    }
    if (t.value.trim() === "") {
      t.setCustomValidity(""), t.removeAttribute("aria-invalid");
      return;
    }
    t.setCustomValidity(""), t.checkValidity() ? (t.setCustomValidity(""), t.setAttribute("aria-invalid", "false"), this.state.hintOverride === this.copy.invalidEmail && (this.state.hintOverride = "", this.updateSubmitState())) : (t.setCustomValidity(this.copy.invalidEmail), t.setAttribute("aria-invalid", "true"), this.state.hintOverride = this.copy.invalidEmail, this.updateSubmitState(), y("ui_validation_error", { field: "email" }));
  }
  focusFirstInvalid() {
    const t = this.form.querySelector("[data-fp-resv-field]:invalid, [required]:invalid");
    t && typeof t.focus == "function" && t.focus();
  }
  findFirstInvalid(t) {
    return t ? t.querySelector("[data-fp-resv-field]:invalid, [required]:invalid") : null;
  }
  collectAvailabilityParams() {
    const t = this.hiddenMeal ? this.hiddenMeal.value : "", e = this.dateField && this.dateField.value ? this.dateField.value : "", i = this.partyField && this.partyField.value ? this.partyField.value : "";
    return {
      date: e,
      party: i,
      meal: t,
      requiresMeal: this.mealButtons.length > 0
    };
  }
  scheduleAvailabilityUpdate(t = {}) {
    const e = t && typeof t == "object" ? { ...t } : {};
    if (!this.availabilityController || typeof this.availabilityController.schedule != "function") {
      this.state.pendingAvailability = !0, this.state.pendingAvailabilityOptions = e;
      return;
    }
    const i = this.collectAvailabilityParams();
    this.state.lastAvailabilityParams = i, this.state.pendingAvailabilityOptions = null, this.availabilityController.schedule(i, e);
  }
  applyMealAvailabilityIndicator(t, e) {
    if (!t)
      return;
    const i = this.mealButtons.find((n) => (n.getAttribute("data-fp-resv-meal") || "") === t);
    if (!i)
      return;
    const s = ["available", "limited", "full"], r = e ? String(e).toLowerCase() : "";
    i.removeAttribute("data-availability-state"), r === "full" ? (i.setAttribute("aria-disabled", "true"), i.setAttribute("data-meal-unavailable", "true")) : s.indexOf(r) !== -1 && (i.removeAttribute("aria-disabled"), i.removeAttribute("data-meal-unavailable"));
  }
  handleMealAvailabilitySummary(t, e) {
    if (!e || !e.meal)
      return;
    const i = t && t.state ? String(t.state).toLowerCase() : "", s = ["available", "limited", "full"], r = e.meal;
    if (this.state.mealAvailability || (this.state.mealAvailability = {}), s.indexOf(i) === -1) {
      delete this.state.mealAvailability[r], this.applyMealAvailabilityIndicator(r, ""), this.applyMealAvailabilityNotice(r, "", { skipSlotReset: !0 });
      return;
    }
    if (this.state.mealAvailability[r] = i, this.applyMealAvailabilityIndicator(r, i), this.applyMealAvailabilityNotice(r, i), this.slotsLegend && this.slotsLegend.hidden && (this.slotsLegend.hidden = !1, this.slotsLegend.removeAttribute("hidden")), this.availabilityIndicator) {
      let n = "";
      if (t && typeof t == "object") {
        const l = typeof t.slots == "number" ? t.slots : 0;
        i === "available" ? n = `Disponibile (${l})` : i === "limited" ? n = `Disponibilità limitata (${l})` : i === "full" && (n = "Completamente prenotato");
      }
      this.availabilityIndicator.textContent = n, this.availabilityIndicator.hidden = n === "", this.availabilityIndicator.setAttribute("data-state", i || "");
    }
  }
  handleSlotSelected(t) {
    this.handleFirstInteraction();
    const e = this.form.querySelector('[data-fp-resv-field="time"]');
    if (e) {
      e.value = t && t.label ? t.label : "", t && t.start && e.setAttribute("data-slot-start", t.start);
      try {
        e.dispatchEvent(new Event("input", { bubbles: !0 }));
      } catch {
      }
    }
    this.hiddenSlot && (this.hiddenSlot.value = t && t.start ? t.start : "");
    const i = this.sections.find((s) => (s.getAttribute("data-step") || "") === "slots");
    if (i) {
      const s = i.getAttribute("data-step") || "";
      this.ensureSectionActive(i), this.state.sectionStates[s] !== "active" && this.updateSectionAttributes(i, "active");
    }
    this.updateSummary(), this.updateSubmitState();
  }
  handleAvailabilityLatency(t) {
    y("ui_latency", { op: "availability", ms: Math.round(t) });
  }
  handleAvailabilityRetry(t) {
    y("availability_retry", { attempt: t });
  }
  handleWindowFocus() {
    this.availabilityController && typeof this.availabilityController.revalidate == "function" && this.availabilityController.revalidate();
  }
  handleFirstInteraction() {
    if (this.state.started)
      return;
    const t = this.events.start || "reservation_start";
    y(t, { source: "form" }), this.state.started = !0;
  }
  handleDelegatedTrackingEvent(t) {
    const e = t.target instanceof HTMLElement ? t.target : null;
    if (!e)
      return;
    const i = Y(e, "data-fp-resv-event");
    if (!i)
      return;
    const s = i.getAttribute("data-fp-resv-event");
    if (!s)
      return;
    let r = dt(i, "data-fp-resv-payload");
    if ((!r || typeof r != "object") && (r = {}), r.trigger || (r.trigger = t.type || "click"), !r.href && i instanceof HTMLAnchorElement && i.href && (r.href = i.href), !r.label) {
      const n = i.getAttribute("data-fp-resv-label") || i.getAttribute("aria-label") || i.textContent || "";
      n && (r.label = n.trim());
    }
    y(s, r);
  }
  handleReservationConfirmed(t) {
    if (!t || !t.detail)
      return;
    const e = t.detail || {}, i = this.events.confirmed || "reservation_confirmed";
    y(i, e), e && e.purchase && e.purchase.value && e.purchase.value_is_estimated && y(this.events.purchase || "purchase", e.purchase);
  }
  scrollIntoView(t) {
  }
  isConsentField(t) {
    if (!t || !t.getAttribute)
      return !1;
    const e = t.getAttribute("data-fp-resv-field") || "";
    return e === "consent" || e === "marketing_consent" || e === "profiling_consent";
  }
  syncConsentState() {
    const t = window.fpResvTracking;
    if (!t || typeof t.updateConsent != "function")
      return;
    const e = {};
    let i = !1;
    const s = this.form.querySelector('[data-fp-resv-field="consent"]');
    s && "checked" in s && (e.analytics = s.checked ? "granted" : "denied", e.clarity = s.checked ? "granted" : "denied", i = !0);
    const r = this.form.querySelector('[data-fp-resv-field="marketing_consent"]');
    r && "checked" in r && (e.ads = r.checked ? "granted" : "denied", i = !0);
    const n = this.form.querySelector('[data-fp-resv-field="profiling_consent"]');
    n && "checked" in n && (e.personalization = n.checked ? "granted" : "denied", i = !0), i && t.updateConsent(e);
  }
  getPhoneCountryCode() {
    if (this.phonePrefixField && this.phonePrefixField.value) {
      const e = w(this.phonePrefixField.value);
      if (e)
        return e;
    }
    if (this.hiddenPhoneCc && this.hiddenPhoneCc.value) {
      const e = w(this.hiddenPhoneCc.value);
      if (e)
        return e;
    }
    if (this.phoneCountryCode) {
      const e = w(this.phoneCountryCode);
      if (e)
        return e;
    }
    const t = this.config && this.config.defaults || {};
    if (t.phone_country_code) {
      const e = w(t.phone_country_code);
      if (e)
        return e;
    }
    return "39";
  }
  getReservationEndpoint() {
    const t = this.config.endpoints || {};
    return H(t.reservations, "/wp-json/fp-resv/v1/reservations");
  }
  getAvailabilityEndpoint() {
    const t = this.config.endpoints || {};
    return H(t.availability, "/wp-json/fp-resv/v1/availability");
  }
  loadExternalScript(t, e, i) {
    if (typeof window > "u" || typeof document > "u")
      return Promise.resolve(null);
    if (typeof e == "function") {
      const s = e();
      if (s)
        return Promise.resolve(s);
    }
    return new Promise((s) => {
      const r = () => {
        if (typeof e == "function") {
          const h = e();
          s(h || null);
          return;
        }
        s(null);
      };
      let n = document.querySelector(`script[src="${t}"]`);
      if (!n && i && (n = document.querySelector(`script[${i}]`)), n) {
        if (typeof e == "function") {
          const h = e();
          if (h) {
            s(h);
            return;
          }
        }
        n.addEventListener("load", r, { once: !0 }), n.addEventListener("error", () => s(null), { once: !0 });
        return;
      }
      n = document.createElement("script"), n.src = t, n.async = !0, i && n.setAttribute(i, "1"), n.onload = r, n.onerror = () => s(null);
      const l = document.head || document.body || document.documentElement;
      if (!l) {
        s(null);
        return;
      }
      l.appendChild(n);
    });
  }
  loadStripeIfNeeded() {
    const t = this.integrations && (this.integrations.stripe || this.integrations.payments_stripe);
    return !t || typeof t == "object" && t.enabled === !1 ? Promise.resolve(null) : typeof window < "u" && window.Stripe ? Promise.resolve(window.Stripe) : (this.stripePromise || (this.stripePromise = this.loadExternalScript(
      "https://js.stripe.com/v3/",
      () => typeof window < "u" ? window.Stripe : null,
      "data-fp-resv-stripe"
    )), this.stripePromise);
  }
  loadGoogleCalendarIfNeeded() {
    const t = this.integrations && (this.integrations.googleCalendar || this.integrations.calendar_google);
    return !t || typeof t == "object" && t.enabled === !1 ? Promise.resolve(null) : typeof window < "u" && window.gapi ? Promise.resolve(window.gapi) : (this.googlePromise || (this.googlePromise = this.loadExternalScript(
      "https://apis.google.com/js/api.js",
      () => typeof window < "u" ? window.gapi : null,
      "data-fp-resv-google-api"
    )), this.googlePromise);
  }
}
typeof window < "u" && (window.FPResv = window.FPResv || {}, window.FPResv.FormApp = G, window.fpResvApp = window.FPResv);
function $() {
  console.log("[FP-RESV] Plugin v0.1.5 loaded - Complete form functionality active");
  const a = document.querySelectorAll("[data-fp-resv]");
  console.log("[FP-RESV] Found widgets:", a.length), Array.prototype.forEach.call(a, function(t) {
    try {
      console.log("[FP-RESV] Initializing widget:", t.id || "unnamed"), console.log("[FP-RESV] Widget sections found:", t.querySelectorAll("[data-fp-resv-section]").length);
      const e = new G(t);
      console.log("[FP-RESV] Widget initialized successfully:", t.id || "unnamed"), (e.sections || []).forEach(function(s, r) {
        const n = s.getAttribute("data-step"), l = s.getAttribute("data-state"), h = s.hasAttribute("hidden");
        console.log(`[FP-RESV] Step ${r + 1} (${n}): state=${l}, hidden=${h}`);
      });
    } catch (e) {
      console.error("[FP-RESV] Error initializing widget:", e);
    }
  });
}
document.readyState === "loading" ? document.addEventListener("DOMContentLoaded", $) : $();
document.addEventListener("fp-resv:tracking:push", function(a) {
  if (!a || !a.detail)
    return;
  const t = a.detail, e = t && (t.event || t.name);
  if (!e)
    return;
  const i = t.payload || t.data || {};
  y(e, i && typeof i == "object" ? i : {});
});
<<<<<<< HEAD
const vt = 400, gt = 6e4, St = 3, W = 600;
function At(a, t) {
=======
const bt = 400, vt = 6e4, gt = 3, W = 600;
function St(a, t) {
>>>>>>> 6bcc0dcb
  let e;
  try {
    e = new URL(a, window.location.origin);
  } catch {
    const s = window.location.origin.replace(/\/$/, ""), r = a.startsWith("/") ? s + a : s + "/" + a;
    e = new URL(r, window.location.origin);
  }
  return e.searchParams.set("date", t.date), e.searchParams.set("party", String(t.party)), t.meal && e.searchParams.set("meal", t.meal), e.toString();
}
function O(a) {
  for (; a.firstChild; )
    a.removeChild(a.firstChild);
}
<<<<<<< HEAD
function Ct(a) {
=======
function At(a) {
>>>>>>> 6bcc0dcb
  const t = a.root, e = t.querySelector("[data-fp-resv-slots-status]"), i = t.querySelector("[data-fp-resv-slots-list]"), s = t.querySelector("[data-fp-resv-slots-empty]"), r = t.querySelector("[data-fp-resv-slots-boundary]"), n = r ? r.querySelector("[data-fp-resv-slots-retry]") : null, l = /* @__PURE__ */ new Map();
  let h = null, f = null, b = null, S = 0;
  function x(o) {
    if (typeof o != "string")
      return "";
    const d = o.trim().toLowerCase();
    if (d === "")
      return "";
    const u = ((v) => typeof v.normalize == "function" ? v.normalize("NFD").replace(/[\u0300-\u036f]/g, "") : v)(d), m = (v) => v.some((c) => u.startsWith(c)), C = (v) => v.some((c) => u.includes(c));
    return m(["available", "open", "disponibil", "disponible", "liber", "libre", "apert", "abiert"]) ? "available" : d === "waitlist" || d === "busy" || m(["limited", "limit", "limitat", "limite", "cupos limit", "attesa"]) || C(["pochi posti", "quasi pien", "lista attesa", "few spots", "casi llen"]) ? "limited" : m(["full", "complet", "esaurit", "soldout", "sold out", "agotad", "chius", "plen"]) ? "full" : d;
  }
  function k(o, d) {
    const p = Array.isArray(o) ? o : [], u = p.length;
    if (u === 0)
      return { state: "full", slots: 0 };
    const m = p.map((c) => x(c && c.status)).filter((c) => c !== "");
    return m.some((c) => c === "limited") ? { state: "limited", slots: u } : m.some((c) => c === "available") ? { state: "available", slots: u } : d ? { state: "available", slots: u } : m.length === 0 ? { state: "available", slots: u } : { state: "full", slots: u };
  }
  function E(o, d) {
    if (typeof a.onAvailabilitySummary == "function")
      try {
        a.onAvailabilitySummary(d, o || f || {});
      } catch {
      }
  }
  n && n.addEventListener("click", () => {
    f && I(f, 0);
  });
  function q(o, d) {
    const p = typeof d == "string" ? d : d ? "loading" : "idle", u = typeof o == "string" ? o : "";
    e && (e.textContent = u, e.setAttribute("data-state", p));
    const m = p === "loading";
    t.setAttribute("data-loading", m ? "true" : "false"), i && i.setAttribute("aria-busy", m ? "true" : "false");
  }
  function A() {
    if (!i)
      return;
    O(i);
    const o = a.skeletonCount || 4;
    for (let d = 0; d < o; d += 1) {
      const p = document.createElement("li"), u = document.createElement("span");
      u.className = "fp-skeleton", p.appendChild(u), i.appendChild(p);
    }
  }
  function R(o) {
    s && (s.hidden = !1);
    const d = o && typeof o == "object", p = d && typeof o.meal == "string" ? o.meal.trim() : "", u = d && typeof o.date == "string" ? o.date.trim() : "", m = d && typeof o.party < "u" ? String(o.party).trim() : "", C = d && !!o.requiresMeal, v = p !== "", g = u !== "" && (m !== "" && m !== "0") && (!C || v), _ = C && !v ? a.strings && a.strings.selectMeal || "" : g && a.strings && a.strings.slotsEmpty || "";
    q(_, "idle"), i && O(i), E(o, { state: g ? "full" : "unknown", slots: 0 });
  }
  function N() {
    s && (s.hidden = !0);
  }
  function B() {
    r && (r.hidden = !0);
  }
  function Q(o) {
    const d = a.strings && a.strings.slotsError || a.strings && a.strings.submitError || "Impossibile aggiornare la disponibilità. Riprova.";
    if (r) {
      const p = r.querySelector("[data-fp-resv-slots-boundary-message]");
      p && (p.textContent = o || d), r.hidden = !1;
    }
    q(o || d, "error"), E(f, { state: "error", slots: 0 });
  }
  function Z(o, d) {
    const p = i ? i.querySelectorAll("button[data-slot]") : [];
    Array.prototype.forEach.call(p, (u) => {
      u.setAttribute("aria-pressed", u === d ? "true" : "false");
    }), b = o, typeof a.onSlotSelected == "function" && a.onSlotSelected(o);
  }
  function tt() {
    if (b = null, !i)
      return;
    const o = i.querySelectorAll("button[data-slot]");
    Array.prototype.forEach.call(o, (d) => {
      d.setAttribute("aria-pressed", "false");
    });
  }
  function j(o, d, p) {
    if (p && p !== S || d && f && d !== f || (B(), N(), !i))
      return;
    O(i);
    const u = o && Array.isArray(o.slots) ? o.slots : [];
    if (u.length === 0) {
      R(d);
      return;
    }
    u.forEach((C) => {
      const v = document.createElement("li"), c = document.createElement("button");
      c.type = "button", c.textContent = C.label || "", c.dataset.slot = C.start || "", c.dataset.slotStatus = C.status || "", c.setAttribute("aria-pressed", b && b.start === C.start ? "true" : "false"), c.addEventListener("click", () => Z(C, c)), v.appendChild(c), i.appendChild(v);
    }), q(a.strings && a.strings.slotsUpdated || "", !1);
    const m = !!(o && (typeof o.has_availability < "u" && o.has_availability || o.meta && o.meta.has_availability));
    E(d, k(u, m));
  }
  function I(o, d) {
    if (f = o, !o || !o.date || !o.party) {
      R(o);
      return;
    }
    const p = ++S, u = JSON.stringify([o.date, o.meal, o.party]), m = l.get(u);
    if (m && Date.now() - m.timestamp < vt && d === 0) {
      j(m.payload, o, p);
      return;
    }
    B(), A(), q(a.strings && a.strings.updatingSlots || "Aggiornamento disponibilità…", "loading"), E(o, { state: "loading", slots: 0 });
<<<<<<< HEAD
    const C = At(a.endpoint, o), v = performance.now();
=======
    const C = St(a.endpoint, o), v = performance.now();
>>>>>>> 6bcc0dcb
    fetch(C, { credentials: "same-origin", headers: { Accept: "application/json" } }).then((c) => c.json().catch(() => ({})).then((F) => {
      if (!c.ok) {
        const g = new Error("availability_error");
        g.status = c.status, g.payload = F;
        const _ = c.headers.get("Retry-After");
        if (_) {
          const P = Number.parseInt(_, 10);
          Number.isFinite(P) && (g.retryAfter = P);
        }
        throw g;
      }
      return F;
    })).then((c) => {
      if (p !== S)
        return;
      const F = performance.now() - v;
      typeof a.onLatency == "function" && a.onLatency(F), l.set(u, { payload: c, timestamp: Date.now() }), j(c, o, p);
    }).catch((c) => {
      if (p !== S)
        return;
      const F = performance.now() - v;
      typeof a.onLatency == "function" && a.onLatency(F);
      const g = c && c.payload && typeof c.payload == "object" ? c.payload.data || {} : {}, _ = typeof c.status == "number" ? c.status : g && typeof g.status == "number" ? g.status : 0;
      let P = 0;
      if (c && typeof c.retryAfter == "number" && Number.isFinite(c.retryAfter))
        P = c.retryAfter;
      else if (g && typeof g.retry_after < "u") {
        const L = Number.parseInt(g.retry_after, 10);
        Number.isFinite(L) && (P = L);
      }
      if (d >= gt - 1 ? !1 : _ === 429 || _ >= 500 && _ < 600 ? !0 : _ === 0) {
        const L = d + 1;
        typeof a.onRetry == "function" && a.onRetry(L);
        const at = P > 0 ? Math.max(P * 1e3, W) : W * Math.pow(2, d);
        window.setTimeout(() => I(o, L), at);
        return;
      }
      const et = c && c.payload && (c.payload.message || c.payload.code) || g && g.message || a.strings && a.strings.slotsError || a.strings && a.strings.submitError || "Impossibile aggiornare la disponibilità. Riprova.", it = c && c.payload || g || null, st = X(et, it);
      Q(st);
    });
  }
  return {
    schedule(o, d = {}) {
      h && window.clearTimeout(h);
      const p = d && typeof d == "object" ? d : {}, u = o || (typeof a.getParams == "function" ? a.getParams() : null), m = !!(u && u.requiresMeal);
      if (!u || !u.date || !u.party || m && !u.meal) {
        f = u, R(u || {});
        return;
      }
      if (p.immediate) {
        I(u, 0);
        return;
      }
      h = window.setTimeout(() => {
        I(u, 0);
      }, bt);
    },
    revalidate() {
      if (!f)
        return;
      const o = JSON.stringify([f.date, f.meal, f.party]);
      l.delete(o), I(f, 0);
    },
    getSelection() {
      return b;
    },
    clearSelection() {
      tt();
    }
  };
}
const Ct = /* @__PURE__ */ Object.freeze(/* @__PURE__ */ Object.defineProperty({
  __proto__: null,
  createAvailabilityController: At
}, Symbol.toStringTag, { value: "Module" }));<|MERGE_RESOLUTION|>--- conflicted
+++ resolved
@@ -36,11 +36,7 @@
   }
   return { masked: i.join(" "), digits: t };
 }
-<<<<<<< HEAD
-function z(a, t) {
-=======
 function D(a, t) {
->>>>>>> 6bcc0dcb
   const e = a.value, { masked: i } = ot(e), s = a.selectionStart;
   if (a.value = i, s !== null) {
     const r = i.length - e.length, n = Math.max(0, s + r);
@@ -48,11 +44,7 @@
   }
   a.setAttribute("data-phone-local", M(a.value)), a.setAttribute("data-phone-cc", w(t));
 }
-<<<<<<< HEAD
-function V(a, t) {
-=======
 function z(a, t) {
->>>>>>> 6bcc0dcb
   const e = M(a.value), i = w(t);
   return {
     e164: nt(i, e),
@@ -157,20 +149,10 @@
   }
   return null;
 }
-<<<<<<< HEAD
-function ht(a) {
-  return a ? a.querySelector('input:not([type="hidden"]), select, textarea, button, [tabindex="0"]') : null;
-}
-function ft(a, t) {
-  a && (t ? (a.setAttribute("aria-disabled", "true"), a.setAttribute("disabled", "disabled")) : (a.removeAttribute("disabled"), a.setAttribute("aria-disabled", "false")));
-}
-function pt(a) {
-=======
 function ht(a, t) {
   a && (t ? (a.setAttribute("aria-disabled", "true"), a.setAttribute("disabled", "disabled")) : (a.removeAttribute("disabled"), a.setAttribute("aria-disabled", "false")));
 }
 function ft(a) {
->>>>>>> 6bcc0dcb
   return a.text().then((t) => {
     if (!t)
       return {};
@@ -190,21 +172,12 @@
     }
   return window.wpApiSettings && window.wpApiSettings.root ? window.wpApiSettings.root.replace(/\/$/, "") + t : t;
 }
-<<<<<<< HEAD
-let D = null;
-const U = typeof window < "u" && typeof window.requestIdleCallback == "function" ? (a) => window.requestIdleCallback(a) : (a) => window.setTimeout(() => a(Date.now()), 1);
-function mt() {
-  return D || (D = Promise.resolve().then(() => wt)), D;
-}
-function yt(a) {
-=======
 let V = null;
 const U = typeof window < "u" && typeof window.requestIdleCallback == "function" ? (a) => window.requestIdleCallback(a) : (a) => window.setTimeout(() => a(Date.now()), 1);
 function pt() {
   return V || (V = Promise.resolve().then(() => Ct)), V;
 }
 function mt(a) {
->>>>>>> 6bcc0dcb
   return Y(a, "data-fp-resv-section");
 }
 const yt = ["service", "date", "party", "slots", "details", "confirm"];
@@ -373,22 +346,13 @@
     const e = t.target;
     if (!e)
       return;
-<<<<<<< HEAD
-    this.handleFirstInteraction(), e === this.phoneField ? z(this.phoneField, this.getPhoneCountryCode()) : e === this.phonePrefixField && this.updatePhoneCountryFromPrefix(), this.updateSummary();
-    const i = e.getAttribute("data-fp-resv-field") || "", s = i && e.dataset.fpResvLastValue || "", r = i && typeof e.value == "string" ? e.value : "", n = !i || s !== r, l = yt(e);
-=======
     this.handleFirstInteraction(), e === this.phoneField ? D(this.phoneField, this.getPhoneCountryCode()) : e === this.phonePrefixField && this.updatePhoneCountryFromPrefix(), this.updateSummary();
     const i = e.getAttribute("data-fp-resv-field") || "", s = i && e.dataset.fpResvLastValue || "", r = i && typeof e.value == "string" ? e.value : "", n = !i || s !== r, l = mt(e);
->>>>>>> 6bcc0dcb
     if (!l) {
       this.isConsentField(e) && this.syncConsentState(), this.updateSubmitState();
       return;
     }
-<<<<<<< HEAD
     this.ensureSectionActive(l), this.updateSectionAttributes(l, "active"), i && (e.dataset.fpResvLastValue = r), (i === "date" || i === "party" || i === "slots" || i === "time") && ((i === "date" || i === "party") && n && (this.clearSlotSelection({ schedule: !1 }), this.state.mealAvailability = {}), (i !== "date" || n || t.type === "change") && this.scheduleAvailabilityUpdate()), this.isConsentField(e) && this.syncConsentState(), this.updateSubmitState(), this.updateInlineErrors();
-=======
-    this.ensureSectionActive(l), this.updateSectionAttributes(l, "active"), i && (e.dataset.fpResvLastValue = r), (i === "date" || i === "party" || i === "slots" || i === "time") && ((i === "date" || i === "party") && n && this.clearSlotSelection({ schedule: !1 }), (i !== "date" || n || t.type === "change") && this.scheduleAvailabilityUpdate()), this.isConsentField(e) && this.syncConsentState(), this.updateSubmitState(), this.updateInlineErrors();
->>>>>>> 6bcc0dcb
   }
   handleFieldBlur(t) {
     const e = t.target;
@@ -541,11 +505,7 @@
     if (!r)
       return;
     const n = r.getAttribute("data-step") || String(s + 1);
-<<<<<<< HEAD
-    this.state.sectionStates[n] !== "completed" && (this.state.sectionStates[n] = "active", this.updateSectionAttributes(r, "active"), this.dispatchSectionUnlocked(n), this.scrollIntoView(r));
-=======
     this.state.sectionStates[n] !== "completed" && (this.state.sectionStates[n] = "active", this.updateSectionAttributes(r, "active"), this.dispatchSectionUnlocked(n));
->>>>>>> 6bcc0dcb
   }
   navigateToPrevious(t) {
     const e = this.sections.indexOf(t);
@@ -1097,13 +1057,8 @@
   const i = t.payload || t.data || {};
   y(e, i && typeof i == "object" ? i : {});
 });
-<<<<<<< HEAD
-const vt = 400, gt = 6e4, St = 3, W = 600;
-function At(a, t) {
-=======
 const bt = 400, vt = 6e4, gt = 3, W = 600;
 function St(a, t) {
->>>>>>> 6bcc0dcb
   let e;
   try {
     e = new URL(a, window.location.origin);
@@ -1117,11 +1072,7 @@
   for (; a.firstChild; )
     a.removeChild(a.firstChild);
 }
-<<<<<<< HEAD
-function Ct(a) {
-=======
 function At(a) {
->>>>>>> 6bcc0dcb
   const t = a.root, e = t.querySelector("[data-fp-resv-slots-status]"), i = t.querySelector("[data-fp-resv-slots-list]"), s = t.querySelector("[data-fp-resv-slots-empty]"), r = t.querySelector("[data-fp-resv-slots-boundary]"), n = r ? r.querySelector("[data-fp-resv-slots-retry]") : null, l = /* @__PURE__ */ new Map();
   let h = null, f = null, b = null, S = 0;
   function x(o) {
@@ -1226,11 +1177,7 @@
       return;
     }
     B(), A(), q(a.strings && a.strings.updatingSlots || "Aggiornamento disponibilità…", "loading"), E(o, { state: "loading", slots: 0 });
-<<<<<<< HEAD
-    const C = At(a.endpoint, o), v = performance.now();
-=======
     const C = St(a.endpoint, o), v = performance.now();
->>>>>>> 6bcc0dcb
     fetch(C, { credentials: "same-origin", headers: { Accept: "application/json" } }).then((c) => c.json().catch(() => ({})).then((F) => {
       if (!c.ok) {
         const g = new Error("availability_error");
