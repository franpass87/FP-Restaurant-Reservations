function b(a, t) {
  if (!a)
    return null;
  const e = Object.assign({ event: a }, t || {});
  return window.dataLayer = window.dataLayer || [], window.dataLayer.push(e), window.fpResvTracking && typeof window.fpResvTracking.dispatch == "function" && window.fpResvTracking.dispatch(e), e;
}
const nt = /\D+/g;
function X(a) {
  return a ? String(a).replace(nt, "") : "";
}
<<<<<<< HEAD
function C(a) {
  const t = J(a);
=======
function _(a) {
  const t = X(a);
>>>>>>> 6abe5b16
  return t === "" ? "" : t.replace(/^0+/, "");
}
function M(a) {
  return X(a);
}
<<<<<<< HEAD
function nt(a, t) {
  const e = C(a), i = M(t);
=======
function ot(a, t) {
  const e = _(a), i = M(t);
>>>>>>> 6abe5b16
  return e === "" || i === "" ? "" : "+" + e + i;
}
function K(a) {
  const t = M(a);
  return t.length >= 6 && t.length <= 15;
}
function lt(a) {
  const t = M(a);
  if (t === "")
    return { masked: "", digits: "" };
  const e = [3, 4], i = [];
  let s = 0, r = 0;
  for (; s < t.length; ) {
    const n = t.length - s;
    let l = e[r % e.length];
    n <= 4 && (l = n), i.push(t.slice(s, s + l)), s += l, r += 1;
  }
  return { masked: i.join(" "), digits: t };
}
<<<<<<< HEAD
function V(a, t) {
  const e = a.value, { masked: i } = ot(e), s = a.selectionStart;
=======
function D(a, t) {
  const e = a.value, { masked: i } = lt(e), s = a.selectionStart;
>>>>>>> 6abe5b16
  if (a.value = i, s !== null) {
    const r = i.length - e.length, n = Math.max(0, s + r);
    a.setSelectionRange(n, n);
  }
<<<<<<< HEAD
  a.setAttribute("data-phone-local", M(a.value)), a.setAttribute("data-phone-cc", C(t));
}
function z(a, t) {
  const e = M(a.value), i = C(t);
=======
  a.setAttribute("data-phone-local", M(a.value)), a.setAttribute("data-phone-cc", _(t));
}
function z(a, t) {
  const e = M(a.value), i = _(t);
>>>>>>> 6abe5b16
  return {
    e164: ot(i, e),
    local: e,
    country: i
  };
}
function V(a) {
  if (a == null)
    return "";
  if (typeof a == "string")
    return a.trim();
  if (Array.isArray(a))
    return a.map((e) => V(e)).filter((e) => e !== "").join("; ");
  if (typeof a == "object") {
    if (typeof a.message == "string" && a.message.trim() !== "")
      return a.message.trim();
    if (typeof a.detail == "string" && a.detail.trim() !== "")
      return a.detail.trim();
  }
  return String(a).trim();
}
function ct(a) {
  if (a == null)
    return "";
  const t = Array.isArray(a) ? [...a] : [a];
  for (; t.length > 0; ) {
    const e = t.shift();
    if (e == null)
      continue;
    if (Array.isArray(e)) {
      t.push(...e);
      continue;
    }
    if (typeof e != "object") {
      const s = V(e);
      if (s !== "")
        return s;
      continue;
    }
    const i = ["details", "detail", "debug", "error"];
    for (let s = 0; s < i.length; s += 1) {
      const r = i[s];
      if (Object.prototype.hasOwnProperty.call(e, r)) {
        const n = V(e[r]);
        if (n !== "")
          return n;
      }
    }
    Object.prototype.hasOwnProperty.call(e, "data") && e.data && typeof e.data == "object" && t.push(e.data);
  }
  return "";
}
function Y(a, t) {
  const e = ct(t);
  return e === "" ? a : a ? a.includes(e) ? a : a + " (" + e + ")" : e;
}
function dt(a) {
  const t = a.getAttribute("data-fp-resv");
  if (!t)
    return {};
  try {
    return JSON.parse(t);
  } catch (e) {
    window.console && window.console.warn && console.warn("[fp-resv] Impossibile analizzare il dataset del widget", e);
  }
  return {};
}
function ut(a, t) {
  if (!a)
    return {};
  const e = a.getAttribute(t);
  if (!e)
    return {};
  try {
    const i = JSON.parse(e);
    if (i && typeof i == "object")
      return i;
  } catch (i) {
    window.console && window.console.warn && console.warn("[fp-resv] Impossibile analizzare l'attributo", t, i);
  }
  return {};
}
function ht(a) {
  if (a == null)
    return null;
  if (typeof a == "number")
    return Number.isFinite(a) ? a : null;
  const t = String(a).replace(",", "."), e = parseFloat(t);
  return Number.isNaN(e) ? null : e;
}
function G(a, t) {
  if (!a)
    return null;
  if (typeof a.closest == "function")
    return a.closest("[" + t + "]");
  let e = a;
  for (; e; ) {
    if (e.hasAttribute(t))
      return e;
    e = e.parentElement;
  }
  return null;
}
function ft(a, t) {
  a && (t ? (a.setAttribute("aria-disabled", "true"), a.setAttribute("disabled", "disabled")) : (a.removeAttribute("disabled"), a.setAttribute("aria-disabled", "false")));
}
function H(a) {
  return a.text().then((t) => {
    if (!t)
      return {};
    try {
      return JSON.parse(t);
    } catch {
      return {};
    }
  });
}
function U(a, t) {
  if (a && typeof a == "string")
    try {
      return new URL(a, window.location.origin).toString();
    } catch {
      return a;
    }
  return window.wpApiSettings && window.wpApiSettings.root ? window.wpApiSettings.root.replace(/\/$/, "") + t : t;
}
<<<<<<< HEAD
let D = null;
const U = typeof window < "u" && typeof window.requestIdleCallback == "function" ? (a) => window.requestIdleCallback(a) : (a) => window.setTimeout(() => a(Date.now()), 1);
function pt() {
  return D || (D = Promise.resolve().then(() => wt)), D;
=======
let O = null;
const $ = typeof window < "u" && typeof window.requestIdleCallback == "function" ? (a) => window.requestIdleCallback(a) : (a) => window.setTimeout(() => a(Date.now()), 1);
function pt() {
  return O || (O = Promise.resolve().then(() => wt)), O;
>>>>>>> 6abe5b16
}
function mt(a) {
  return G(a, "data-fp-resv-section");
}
const yt = ["service", "date", "party", "slots", "details", "confirm"];
class Q {
  constructor(t) {
    this.root = t, this.dataset = dt(t), this.config = this.dataset.config || {}, this.strings = this.dataset.strings || {}, this.messages = this.strings.messages || {}, this.events = this.dataset && this.dataset.events || {}, this.integrations = this.config.integrations || this.config.features || {}, this.form = t.querySelector("[data-fp-resv-form]");
    const e = Array.from(yt);
    this.sections = this.form ? Array.prototype.slice.call(this.form.querySelectorAll("[data-fp-resv-section]")) : [];
    const i = this.sections.map((s) => s.getAttribute("data-step") || "").filter(Boolean);
    this.stepOrder = Array.from(new Set(e.concat(i))), this.sections.length > 1 && this.sections.sort((s, r) => this.getStepOrderIndex(s) - this.getStepOrderIndex(r)), this.progress = this.form ? this.form.querySelector("[data-fp-resv-progress]") : null, this.progressItems = this.progress ? Array.prototype.slice.call(this.progress.querySelectorAll("[data-step]")) : [], this.progress && this.progressItems.length > 1 && this.progressItems.sort((s, r) => this.getStepOrderIndex(s) - this.getStepOrderIndex(r)).forEach((s) => {
      this.progress.appendChild(s);
    }), this.submitButton = this.form ? this.form.querySelector("[data-fp-resv-submit]") : null, this.submitLabel = this.submitButton ? this.submitButton.querySelector("[data-fp-resv-submit-label]") || this.submitButton : null, this.submitSpinner = this.submitButton ? this.submitButton.querySelector("[data-fp-resv-submit-spinner]") : null, this.submitHint = this.form ? this.form.querySelector("[data-fp-resv-submit-hint]") : null, this.stickyCta = this.form ? this.form.querySelector("[data-fp-resv-sticky-cta]") : null, this.successAlert = this.form ? this.form.querySelector("[data-fp-resv-success]") : null, this.errorAlert = this.form ? this.form.querySelector("[data-fp-resv-error]") : null, this.errorMessage = this.form ? this.form.querySelector("[data-fp-resv-error-message]") : null, this.errorRetry = this.form ? this.form.querySelector("[data-fp-resv-error-retry]") : null, this.mealButtons = Array.prototype.slice.call(t.querySelectorAll("[data-fp-resv-meal]")), this.mealNotice = t.querySelector("[data-fp-resv-meal-notice]"), this.mealNoticeText = this.mealNotice ? this.mealNotice.querySelector("[data-fp-resv-meal-notice-text]") || this.mealNotice : null, this.hiddenMeal = this.form ? this.form.querySelector('input[name="fp_resv_meal"]') : null, this.hiddenPrice = this.form ? this.form.querySelector('input[name="fp_resv_price_per_person"]') : null, this.hiddenSlot = this.form ? this.form.querySelector('input[name="fp_resv_slot_start"]') : null, this.dateField = this.form ? this.form.querySelector('[data-fp-resv-field="date"]') : null, this.partyField = this.form ? this.form.querySelector('[data-fp-resv-field="party"]') : null, this.summaryTargets = Array.prototype.slice.call(t.querySelectorAll("[data-fp-resv-summary]")), this.phoneField = this.form ? this.form.querySelector('[data-fp-resv-field="phone"]') : null, this.phonePrefixField = this.form ? this.form.querySelector('[data-fp-resv-field="phone_prefix"]') : null, this.hiddenPhoneE164 = this.form ? this.form.querySelector('input[name="fp_resv_phone_e164"]') : null, this.hiddenPhoneCc = this.form ? this.form.querySelector('input[name="fp_resv_phone_cc"]') : null, this.hiddenPhoneLocal = this.form ? this.form.querySelector('input[name="fp_resv_phone_local"]') : null, this.availabilityRoot = this.form ? this.form.querySelector("[data-fp-resv-slots]") : null, this.availabilityIndicator = this.form ? this.form.querySelector("[data-fp-resv-availability-indicator]") : null, this.slotsLegend = this.form ? this.form.querySelector("[data-fp-resv-slots-legend]") : null, this.state = {
      started: !1,
      formValidEmitted: !1,
      sectionStates: {},
      unlocked: {},
      initialHint: this.submitHint ? this.submitHint.textContent : "",
      hintOverride: "",
      ctaEnabled: !1,
      sending: !1,
      pendingAvailability: !1,
      pendingAvailabilityOptions: null,
      lastAvailabilityParams: null,
      mealAvailability: {},
      touchedFields: {}
    }, this.copy = {
      ctaDisabled: this.messages.cta_complete_fields || "Completa i campi richiesti",
      ctaEnabled: this.messages.cta_book_now || this.strings.actions && this.strings.actions.submit || "Prenota ora",
      ctaSending: this.messages.cta_sending || "Invio…",
      updatingSlots: this.messages.msg_updating_slots || "Aggiornamento disponibilità…",
      slotsUpdated: this.messages.msg_slots_updated || "Disponibilità aggiornata.",
      slotsEmpty: this.messages.slots_empty || "",
      selectMeal: this.messages.msg_select_meal || "Seleziona un servizio per visualizzare gli orari disponibili.",
      slotsError: this.messages.msg_slots_error || "Impossibile aggiornare la disponibilità. Riprova.",
      slotRequired: this.messages.slot_required || "Seleziona un orario per continuare.",
      invalidPhone: this.messages.msg_invalid_phone || "Inserisci un numero di telefono valido (minimo 6 cifre).",
      invalidEmail: this.messages.msg_invalid_email || "Inserisci un indirizzo email valido.",
      submitError: this.messages.msg_submit_error || "Non è stato possibile completare la prenotazione. Riprova.",
      submitSuccess: this.messages.msg_submit_success || "Prenotazione inviata con successo.",
      mealFullNotice: this.messages.meal_full_notice || "Nessuna disponibilità per questo servizio. Scegli un altro giorno."
    }, this.phoneCountryCode = this.getPhoneCountryCode(), this.hiddenPhoneCc && this.hiddenPhoneCc.value === "" && (this.hiddenPhoneCc.value = this.phoneCountryCode), this.handleDelegatedTrackingEvent = this.handleDelegatedTrackingEvent.bind(this), this.handleReservationConfirmed = this.handleReservationConfirmed.bind(this), this.handleWindowFocus = this.handleWindowFocus.bind(this), !(!this.form || this.sections.length === 0) && (this.bind(), this.initializeSections(), this.initializePhoneField(), this.initializeMeals(), this.initializeDateField(), this.initializeAvailability(), this.syncConsentState(), this.updateSubmitState(), this.updateInlineErrors(), this.updateSummary(), $(() => {
      this.loadStripeIfNeeded(), this.loadGoogleCalendarIfNeeded();
    }));
  }
  bind() {
    const t = this.handleFormInput.bind(this);
    this.form.addEventListener("input", t, !0), this.form.addEventListener("change", t, !0), this.form.addEventListener("focusin", this.handleFirstInteraction.bind(this)), this.form.addEventListener("blur", this.handleFieldBlur.bind(this), !0), this.form.addEventListener("keydown", this.handleKeydown.bind(this), !0), this.form.addEventListener("click", this.handleNavClick.bind(this)), this.form.addEventListener("submit", this.handleSubmit.bind(this)), this.root.addEventListener("click", this.handleDelegatedTrackingEvent), this.progress && (this.progress.addEventListener("click", this.handleProgressClick.bind(this)), this.progress.addEventListener("keydown", this.handleProgressKeydown.bind(this))), this.errorRetry && this.errorRetry.addEventListener("click", this.handleRetrySubmit.bind(this)), document.addEventListener("fp-resv:reservation:confirmed", this.handleReservationConfirmed), window.addEventListener("fp-resv:reservation:confirmed", this.handleReservationConfirmed), window.addEventListener("focus", this.handleWindowFocus);
  }
  getStepOrderIndex(t) {
    const e = t && t.getAttribute ? t.getAttribute("data-step") || "" : String(t || ""), i = typeof e == "string" ? e : "", s = this.stepOrder.indexOf(i);
    return s === -1 ? this.stepOrder.length + 1 : s;
  }
  initializeSections() {
    const t = this;
    this.sections.forEach(function(e, i) {
      const s = e.getAttribute("data-step") || String(i);
      t.state.sectionStates[s] = i === 0 ? "active" : "locked", i === 0 && t.dispatchSectionUnlocked(s), t.updateSectionAttributes(e, t.state.sectionStates[s], { silent: !0 });
    }), this.updateProgressIndicators();
  }
  initializeMeals() {
    const t = this;
    this.mealButtons.length !== 0 && this.mealButtons.forEach(function(e) {
      if (!e.hasAttribute("data-meal-default-notice")) {
        const i = e.getAttribute("data-meal-notice") || "";
        i !== "" && e.setAttribute("data-meal-default-notice", i);
      }
      e.addEventListener("click", function(i) {
        i.preventDefault(), t.handleFirstInteraction(), t.handleMealSelection(e);
      }), e.hasAttribute("data-active") && t.hiddenMeal && t.applyMealSelection(e);
    });
  }
  initializePhoneField() {
    if (this.phonePrefixField) {
      this.updatePhoneCountryFromPrefix();
      return;
    }
    this.phoneField && V(this.phoneField, this.getPhoneCountryCode());
  }
  updatePhoneCountryFromPrefix() {
    if (!this.phonePrefixField)
      return;
<<<<<<< HEAD
    const t = C(this.phonePrefixField.value);
    let e = t;
    if (e === "" && this.phoneCountryCode) {
      const i = C(this.phoneCountryCode);
      i && (e = i);
    }
    if (e === "" && this.hiddenPhoneCc && this.hiddenPhoneCc.value) {
      const i = C(this.hiddenPhoneCc.value);
=======
    const t = _(this.phonePrefixField.value);
    let e = t;
    if (e === "" && this.phoneCountryCode) {
      const i = _(this.phoneCountryCode);
      i && (e = i);
    }
    if (e === "" && this.hiddenPhoneCc && this.hiddenPhoneCc.value) {
      const i = _(this.hiddenPhoneCc.value);
>>>>>>> 6abe5b16
      i && (e = i);
    }
    if (e === "") {
      const i = this.config && this.config.defaults || {};
      if (i.phone_country_code) {
<<<<<<< HEAD
        const s = C(i.phone_country_code);
=======
        const s = _(i.phone_country_code);
>>>>>>> 6abe5b16
        s && (e = s);
      }
    }
    e === "" && (e = "39"), this.hiddenPhoneCc && (this.hiddenPhoneCc.value = e), t !== "" && (this.phoneCountryCode = t), this.phoneField && V(this.phoneField, e);
  }
  initializeDateField() {
    if (!this.dateField)
      return;
    const t = (/* @__PURE__ */ new Date()).toISOString().split("T")[0];
    this.dateField.setAttribute("min", t), this.dateField.addEventListener("change", (i) => {
      const s = i.target.value;
      s && s < t ? (i.target.setCustomValidity("Non è possibile prenotare per giorni passati."), i.target.setAttribute("aria-invalid", "true")) : (i.target.setCustomValidity(""), i.target.setAttribute("aria-invalid", "false"));
    });
    const e = () => {
      if (typeof this.dateField.focus == "function" && this.dateField.focus(), typeof this.dateField.showPicker == "function")
        try {
          this.dateField.showPicker();
        } catch {
        }
    };
    this.dateField.addEventListener("click", e);
  }
  initializeAvailability() {
    if (!this.availabilityRoot)
      return;
    this.availabilityRoot.addEventListener("click", (e) => {
      if (this.availabilityController)
        return;
      const i = e.target instanceof HTMLElement ? e.target.closest("button[data-slot]") : null;
      if (!i)
        return;
      e.preventDefault();
      const s = {
        start: i.getAttribute("data-slot") || "",
        label: i.textContent || "",
        status: i.getAttribute("data-slot-status") || ""
      }, r = this.availabilityRoot.querySelectorAll("button[data-slot]");
      Array.prototype.forEach.call(r, (n) => {
        n.setAttribute("aria-pressed", n === i ? "true" : "false");
      }), this.handleSlotSelected(s);
    });
    const t = (e = {}) => {
      const i = e && typeof e == "object" ? { ...e } : {};
      if (!this.availabilityController) {
        this.state.pendingAvailability = !0, this.state.pendingAvailabilityOptions = i;
        return;
      }
      this.scheduleAvailabilityUpdate(i);
    };
    $(() => {
      pt().then((e) => {
        if (!(!e || typeof e.createAvailabilityController != "function" || !this.availabilityRoot) && (this.availabilityController = e.createAvailabilityController({
          root: this.availabilityRoot,
          endpoint: this.getAvailabilityEndpoint(),
          strings: this.copy,
          getParams: () => this.collectAvailabilityParams(),
          onSlotSelected: (i) => this.handleSlotSelected(i),
          onLatency: (i) => this.handleAvailabilityLatency(i),
          onRetry: (i) => this.handleAvailabilityRetry(i),
          onAvailabilitySummary: (i, s) => this.handleMealAvailabilitySummary(i, s)
        }), this.state.pendingAvailability)) {
          this.state.pendingAvailability = !1;
          const i = this.state.pendingAvailabilityOptions || {};
          this.state.pendingAvailabilityOptions = null, this.scheduleAvailabilityUpdate(i);
        }
      }).catch(() => {
      });
    }), t();
  }
  handleFormInput(t) {
    const e = t.target;
    if (!e)
      return;
    this.handleFirstInteraction(), e === this.phoneField ? V(this.phoneField, this.getPhoneCountryCode()) : e === this.phonePrefixField && this.updatePhoneCountryFromPrefix(), this.updateSummary();
    const i = e.getAttribute("data-fp-resv-field") || "", s = i && e.dataset.fpResvLastValue || "", r = i && typeof e.value == "string" ? e.value : "", n = !i || s !== r, l = mt(e);
    if (!l) {
      this.isConsentField(e) && this.syncConsentState(), this.updateSubmitState();
      return;
    }
    this.ensureSectionActive(l), this.updateSectionAttributes(l, "active"), i && (e.dataset.fpResvLastValue = r), (i === "date" || i === "party" || i === "slots" || i === "time") && ((i === "date" || i === "party") && n && (this.clearSlotSelection({ schedule: !1 }), this.state.mealAvailability = {}), (i !== "date" || n || t.type === "change") && this.scheduleAvailabilityUpdate()), this.isConsentField(e) && this.syncConsentState(), this.updateSubmitState(), this.updateInlineErrors();
  }
  handleFieldBlur(t) {
    const e = t.target;
    if (!e || !(e instanceof HTMLElement))
      return;
    const i = e.getAttribute("data-fp-resv-field");
    i && (this.state.touchedFields[i] = !0, i === "phone" && this.phoneField && this.validatePhoneField(), i === "email" && e instanceof HTMLInputElement && this.validateEmailField(e), this.updateInlineErrors());
  }
  handleKeydown(t) {
    if (t.key !== "Enter")
      return;
    const e = t.target;
    !e || !(e instanceof HTMLElement) || e.tagName === "TEXTAREA" || e instanceof HTMLButtonElement && e.type === "submit" || (e instanceof HTMLInputElement && e.type || "") === "submit" || t.preventDefault();
  }
  handleNavClick(t) {
    const e = t.target instanceof HTMLElement ? t.target.closest("[data-fp-resv-nav]") : null;
    if (!e)
      return;
    const i = e.closest("[data-fp-resv-section]");
    if (!i)
      return;
    t.preventDefault(), t.stopPropagation(), this.handleFirstInteraction();
    const s = e.getAttribute("data-fp-resv-nav");
    console.log("[FP-RESV] Navigation click:", s, "section:", i.getAttribute("data-step")), s === "prev" ? this.navigateToPrevious(i) : s === "next" && this.navigateToNext(i);
  }
  handleProgressClick(t) {
    if (!this.progress)
      return;
    const e = t.target && typeof t.target.closest == "function" ? t.target.closest("[data-step]") : null;
    if (!e || !this.progress.contains(e))
      return;
    const i = e.getAttribute("data-step") || "";
    if (!i)
      return;
    const s = this.state.sectionStates[i];
    !s || s === "locked" || (t.preventDefault(), this.activateSectionByKey(i));
  }
  handleProgressKeydown(t) {
    if (!this.progress || t.key !== "Enter" && t.key !== " " && t.key !== "Spacebar" && t.key !== "Space")
      return;
    const e = t.target && typeof t.target.closest == "function" ? t.target.closest("[data-step]") : null;
    if (!e || !this.progress.contains(e))
      return;
    const i = e.getAttribute("data-step") || "";
    if (!i)
      return;
    const s = this.state.sectionStates[i];
    !s || s === "locked" || (t.preventDefault(), this.activateSectionByKey(i));
  }
  activateSectionByKey(t) {
    const e = this.sections.find(function(s) {
      return (s.getAttribute("data-step") || "") === t;
    });
    if (!e)
      return;
    let i = !1;
    this.sections.forEach((s) => {
      const r = s.getAttribute("data-step") || "";
      if (r === t)
        i = !0, this.updateSectionAttributes(s, "active", { silent: !0 }), this.dispatchSectionUnlocked(r);
      else if (i)
        this.updateSectionAttributes(s, "locked", { silent: !0 });
      else {
        const l = this.state.sectionStates[r] === "locked" ? "locked" : "completed";
        this.updateSectionAttributes(s, l, { silent: !0 });
      }
    }), this.updateProgressIndicators(), requestAnimationFrame(() => {
      const s = e.querySelector('input, select, textarea, button, [tabindex]:not([tabindex="-1"])');
      s && typeof s.focus == "function" && s.focus({ preventScroll: !0 });
    }), this.updateSubmitState();
  }
  handleRetrySubmit(t) {
    t.preventDefault(), this.clearError(), this.errorRetry && (this.errorRetry.textContent = this.messages.retry_button || "Riprova", this.errorRetry.onclick = null), this.focusFirstInvalid(), this.updateSubmitState();
  }
  handleMealSelection(t) {
    this.mealButtons.forEach(function(r) {
      r.removeAttribute("data-active"), r.setAttribute("aria-pressed", "false");
    }), t.setAttribute("data-active", "true"), t.setAttribute("aria-pressed", "true");
    const e = t.getAttribute("data-fp-resv-meal") || "", i = this.state.mealAvailability ? this.state.mealAvailability[e] : "";
    if (this.applyMealAvailabilityIndicator(e, i), i === "full") {
      const r = t.getAttribute("data-meal-default-notice") || "", n = this.copy.mealFullNotice || r;
      n !== "" && t.setAttribute("data-meal-notice", n);
    }
    this.applyMealSelection(t), this.applyMealAvailabilityNotice(e, i, { skipSlotReset: !0 });
    const s = this.events.meal_selected || "meal_selected";
    b(s, {
      meal_type: t.getAttribute("data-fp-resv-meal") || "",
      meal_label: t.getAttribute("data-meal-label") || ""
    }), this.scheduleAvailabilityUpdate({ immediate: !0 });
  }
  updateMealNoticeFromButton(t, e) {
    if (!this.mealNotice)
      return;
    const i = typeof e == "string" ? e : t && t.getAttribute("data-meal-notice") || "", s = i ? i.trim() : "", r = this.mealNoticeText || this.mealNotice;
    s !== "" && r ? (r.textContent = s, this.mealNotice.hidden = !1) : r && (r.textContent = "", this.mealNotice.hidden = !0);
  }
  applyMealAvailabilityNotice(t, e, i = {}) {
    const s = this.mealButtons.find((l) => (l.getAttribute("data-fp-resv-meal") || "") === t);
    if (!s)
      return;
    const r = s.getAttribute("data-meal-default-notice") || "";
    if ((typeof e == "string" ? e : "") === "full") {
      const l = this.copy.mealFullNotice || r;
      l !== "" ? s.setAttribute("data-meal-notice", l) : r === "" && s.removeAttribute("data-meal-notice"), s.setAttribute("aria-disabled", "true"), s.setAttribute("data-meal-unavailable", "true"), s.hasAttribute("data-active") && (i.skipSlotReset !== !0 && this.clearSlotSelection({ schedule: !1 }), this.updateMealNoticeFromButton(s));
      return;
    }
    s.removeAttribute("aria-disabled"), s.removeAttribute("data-meal-unavailable"), r !== "" ? s.setAttribute("data-meal-notice", r) : s.hasAttribute("data-meal-notice") && s.removeAttribute("data-meal-notice"), s.hasAttribute("data-active") && this.updateMealNoticeFromButton(s);
  }
  applyMealSelection(t) {
    const e = t.getAttribute("data-fp-resv-meal") || "";
    this.hiddenMeal && (this.hiddenMeal.value = e);
    const i = ht(t.getAttribute("data-meal-price"));
    this.hiddenPrice && (this.hiddenPrice.value = i !== null ? String(i) : ""), this.clearSlotSelection({ schedule: !1 }), this.updateMealNoticeFromButton(t), this.updateSubmitState();
  }
  clearSlotSelection(t = {}) {
    this.hiddenSlot && (this.hiddenSlot.value = "");
    const e = this.form ? this.form.querySelector('[data-fp-resv-field="time"]') : null;
    if (e && (e.value = "", e.removeAttribute("data-slot-start")), this.availabilityController && typeof this.availabilityController.clearSelection == "function" && this.availabilityController.clearSelection(), this.availabilityRoot) {
      const s = this.availabilityRoot.querySelectorAll('button[data-slot][aria-pressed="true"]');
      Array.prototype.forEach.call(s, (r) => {
        r.setAttribute("aria-pressed", "false");
      });
    }
    const i = this.sections.find((s) => (s.getAttribute("data-step") || "") === "slots");
    if (i) {
      const s = i.getAttribute("data-step") || "", r = this.state.sectionStates[s] || "locked";
      this.updateSectionAttributes(i, "locked", { silent: !0 });
      const n = this.sections.indexOf(i);
      if (n !== -1)
        for (let l = n + 1; l < this.sections.length; l += 1) {
          const h = this.sections[l];
          this.updateSectionAttributes(h, "locked", { silent: !0 });
        }
      this.updateProgressIndicators(), (t.forceRewind && s || r === "completed" || r === "active") && this.activateSectionByKey(s);
    }
    t.schedule !== !1 && this.scheduleAvailabilityUpdate(), this.updateSummary(), this.updateSubmitState();
  }
  ensureSectionActive(t) {
    const e = t.getAttribute("data-step") || "";
    this.state.sectionStates[e] === "locked" && (this.state.sectionStates[e] = "active", this.updateSectionAttributes(t, "active"), this.dispatchSectionUnlocked(e));
  }
  completeSection(t, e) {
    const i = t.getAttribute("data-step") || "";
    if (this.state.sectionStates[i] === "completed" || (this.state.sectionStates[i] = "completed", this.updateSectionAttributes(t, "completed"), this.updateProgressIndicators(), !e))
      return;
    const s = this.sections.indexOf(t);
    if (s === -1)
      return;
    const r = this.sections[s + 1];
    if (!r)
      return;
    const n = r.getAttribute("data-step") || String(s + 1);
    this.state.sectionStates[n] !== "completed" && (this.state.sectionStates[n] = "active", this.updateSectionAttributes(r, "active"), this.dispatchSectionUnlocked(n), this.scrollIntoView(r));
  }
  navigateToPrevious(t) {
    const e = this.sections.indexOf(t);
    if (e <= 0)
      return;
    const i = this.sections[e - 1];
    if (!i)
      return;
    const s = i.getAttribute("data-step") || "";
    s && this.activateSectionByKey(s);
  }
  navigateToNext(t) {
    const e = t.getAttribute("data-step") || "";
    if (e === "date" || e === "party") {
      this.completeSection(t, !0);
      return;
    }
    if (e === "slots") {
      const i = this.form ? this.form.querySelector('[data-fp-resv-field="time"]') : null, s = this.form ? this.form.querySelector('input[name="fp_resv_slot_start"]') : null;
      if (!i || i.value.trim() === "" || !s || s.value.trim() === "") {
        const r = this.sections.find((n) => (n.getAttribute("data-step") || "") === "slots");
        if (r) {
          const n = r.querySelector("[data-fp-resv-slots-status]");
          n && (n.textContent = this.copy.slotRequired || "Seleziona un orario per continuare.", n.style.color = "#dc2626", n.setAttribute("data-state", "error"), setTimeout(() => {
            n.textContent = "", n.style.color = "", n.removeAttribute("data-state");
          }, 3e3));
        }
        return;
      }
    }
    if (!this.isSectionValid(t)) {
      const i = this.findFirstInvalid(t);
      i && (typeof i.reportValidity == "function" && i.reportValidity(), typeof i.focus == "function" && i.focus({ preventScroll: !1 }));
      return;
    }
    this.completeSection(t, !0);
  }
  dispatchSectionUnlocked(t) {
    if (this.state.unlocked[t])
      return;
    this.state.unlocked[t] = !0;
    const e = this.events.section_unlocked || "section_unlocked";
    b(e, { section: t });
  }
  updateSectionAttributes(t, e, i = {}) {
    const s = t.getAttribute("data-step") || "", r = i && i.silent === !0;
    console.log(`[FP-RESV] updateSectionAttributes: step=${s}, state=${e}, silent=${r}`), this.state.sectionStates[s] = e, t.setAttribute("data-state", e), e === "completed" ? t.setAttribute("data-complete-hidden", "true") : t.removeAttribute("data-complete-hidden");
    const n = e === "active";
    t.setAttribute("aria-expanded", n ? "true" : "false"), n ? (t.hidden = !1, t.removeAttribute("hidden"), t.removeAttribute("inert"), t.style.display = "block", t.style.visibility = "visible", t.style.opacity = "1", console.log(`[FP-RESV] Step ${s} made visible`)) : (t.hidden = !0, t.setAttribute("hidden", ""), t.setAttribute("inert", ""), t.style.display = "none", t.style.visibility = "hidden", t.style.opacity = "0", console.log(`[FP-RESV] Step ${s} hidden`)), r || this.updateProgressIndicators(), this.updateStickyCtaVisibility();
  }
  updateProgressIndicators() {
    if (!this.progress)
      return;
    const t = this, e = this.progressItems && this.progressItems.length ? this.progressItems : Array.prototype.slice.call(this.progress.querySelectorAll("[data-step]"));
    let i = 0;
    const s = e.length || 1;
    Array.prototype.forEach.call(e, function(n, l) {
      const h = n.getAttribute("data-step") || "", f = t.state.sectionStates[h] || "locked";
      n.setAttribute("data-state", f), n.setAttribute("data-progress-state", f === "completed" ? "done" : f);
<<<<<<< HEAD
      const b = n.querySelector(".fp-progress__label");
      b && (f === "active" ? b.removeAttribute("aria-hidden") : b.setAttribute("aria-hidden", "true"));
      const S = f === "locked";
      n.tabIndex = S ? -1 : 0, S ? n.setAttribute("aria-disabled", "true") : n.removeAttribute("aria-disabled"), f === "active" ? (n.setAttribute("aria-current", "step"), i = Math.max(i, l + 0.5)) : n.removeAttribute("aria-current"), f === "completed" ? (n.setAttribute("data-completed", "true"), i = Math.max(i, l + 1)) : n.removeAttribute("data-completed");
=======
      const v = n.querySelector(".fp-progress__label");
      v && (f === "active" ? v.removeAttribute("aria-hidden") : v.setAttribute("aria-hidden", "true"));
      const w = f === "locked";
      n.tabIndex = w ? -1 : 0, w ? n.setAttribute("aria-disabled", "true") : n.removeAttribute("aria-disabled"), f === "active" ? (n.setAttribute("aria-current", "step"), i = Math.max(i, l + 0.5)) : n.removeAttribute("aria-current"), f === "completed" ? (n.setAttribute("data-completed", "true"), i = Math.max(i, l + 1)) : n.removeAttribute("data-completed");
>>>>>>> 6abe5b16
    });
    const r = Math.min(100, Math.max(0, Math.round(i / s * 100)));
    this.progress.style.setProperty("--fp-progress-fill", r + "%");
  }
  isSectionValid(t) {
    const e = t.querySelectorAll("[data-fp-resv-field]");
    if (e.length === 0)
      return !0;
    if ((t.getAttribute("data-step") || "") === "slots") {
      const r = this.form ? this.form.querySelector('[data-fp-resv-field="time"]') : null, n = this.form ? this.form.querySelector('input[name="fp_resv_slot_start"]') : null, l = r && r.value.trim() !== "", h = n && n.value.trim() !== "";
      if (!l || !h)
        return !1;
    }
    let s = !0;
    return Array.prototype.forEach.call(e, function(r) {
      typeof r.checkValidity == "function" && !r.checkValidity() && (s = !1);
    }), s;
  }
  updateSubmitState() {
    if (!this.submitButton)
      return;
    const t = this.form.checkValidity();
    if (this.state.sending ? this.setSubmitButtonState(!1, "sending") : this.setSubmitButtonState(t, null), this.submitHint) {
      const e = this.state.hintOverride || (t ? this.state.initialHint : this.copy.ctaDisabled);
      this.submitHint.textContent = e;
    }
    if (t && !this.state.formValidEmitted) {
      const e = this.events.form_valid || "form_valid";
      b(e, { timestamp: Date.now() }), this.state.formValidEmitted = !0;
    }
  }
  updateInlineErrors() {
    if (!this.form)
      return;
    const t = {
      first_name: this.form.querySelector('[data-fp-resv-field="first_name"]'),
      last_name: this.form.querySelector('[data-fp-resv-field="last_name"]'),
      email: this.form.querySelector('[data-fp-resv-field="email"]'),
      phone: this.form.querySelector('[data-fp-resv-field="phone"]'),
      consent: this.form.querySelector('[data-fp-resv-field="consent"]')
    }, e = {
      first_name: this.strings?.messages?.required_first_name || "Inserisci il nome",
      last_name: this.strings?.messages?.required_last_name || "Inserisci il cognome",
      email: this.copy.invalidEmail,
      phone: this.copy.invalidPhone,
      consent: this.strings?.messages?.required_consent || "Accetta la privacy per procedere"
    };
    Object.keys(t).forEach((i) => {
      const s = t[i], r = this.form.querySelector(`[data-fp-resv-error="${i}"]`);
      if (!r)
        return;
      if (i === "consent" && !this.state.touchedFields[i]) {
        r.textContent = "", r.hidden = !0;
        return;
      }
      let n = !1, l = "";
      if (s && typeof s.checkValidity == "function" && !s.checkValidity() && (n = !0, l = e[i] || ""), i === "email" && s && s.value && s.value.trim() !== "" && s.checkValidity() && (n = !1, l = ""), i === "phone" && this.phoneField) {
        const h = z(this.phoneField, this.getPhoneCountryCode());
        h.local && !K(h.local) && (n = !0, l = this.copy.invalidPhone);
      }
      i === "consent" && s && s.checked && (n = !1, l = ""), n ? (r.textContent = l, r.hidden = !1, s && s.setAttribute && s.setAttribute("aria-invalid", "true")) : (r.textContent = "", r.hidden = !0, s && s.removeAttribute && s.removeAttribute("aria-invalid"));
    });
  }
  getActiveSectionKey() {
    for (let t = 0; t < this.sections.length; t += 1) {
      const i = this.sections[t].getAttribute("data-step") || "";
      if (i !== "" && this.state.sectionStates[i] === "active")
        return i;
    }
    return "";
  }
  getLastSectionKey() {
    return this.sections.length === 0 ? "" : this.sections[this.sections.length - 1].getAttribute("data-step") || "";
  }
  updateStickyCtaVisibility() {
    if (!this.stickyCta)
      return;
    const t = this.getLastSectionKey();
    if (t === "") {
      this.stickyCta.hidden = !1, this.stickyCta.removeAttribute("hidden"), this.stickyCta.removeAttribute("aria-hidden"), this.stickyCta.removeAttribute("inert"), this.stickyCta.style && typeof this.stickyCta.style.removeProperty == "function" && this.stickyCta.style.removeProperty("display");
      return;
    }
    this.getActiveSectionKey() === t ? (this.stickyCta.hidden = !1, this.stickyCta.removeAttribute("hidden"), this.stickyCta.removeAttribute("aria-hidden"), this.stickyCta.removeAttribute("inert"), this.stickyCta.style && typeof this.stickyCta.style.removeProperty == "function" && this.stickyCta.style.removeProperty("display")) : (this.stickyCta.hidden = !0, this.stickyCta.setAttribute("hidden", ""), this.stickyCta.setAttribute("aria-hidden", "true"), this.stickyCta.setAttribute("inert", ""), this.stickyCta.style && typeof this.stickyCta.style.setProperty == "function" && this.stickyCta.style.setProperty("display", "none", "important"));
  }
  setSubmitButtonState(t, e) {
    if (!this.submitButton)
      return;
    const i = e === "sending" ? !1 : !!t, s = this.state.ctaEnabled;
    ft(this.submitButton, !i), this.submitLabel && (e === "sending" ? this.submitLabel.textContent = this.copy.ctaSending : i ? this.submitLabel.textContent = this.copy.ctaEnabled : this.submitLabel.textContent = this.copy.ctaDisabled), this.submitSpinner && (this.submitSpinner.hidden = e !== "sending"), s !== i && e !== "sending" && b("cta_state_change", { enabled: i }), this.state.ctaEnabled = i;
  }
  updateSummary() {
    if (this.summaryTargets.length === 0)
      return;
<<<<<<< HEAD
    const t = this.form.querySelector('[data-fp-resv-field="date"]'), e = this.form.querySelector('[data-fp-resv-field="time"]'), i = this.form.querySelector('[data-fp-resv-field="party"]'), s = this.form.querySelector('[data-fp-resv-field="first_name"]'), r = this.form.querySelector('[data-fp-resv-field="last_name"]'), n = this.form.querySelector('[data-fp-resv-field="email"]'), l = this.form.querySelector('[data-fp-resv-field="phone"]'), h = this.form.querySelector('[data-fp-resv-field="notes"]'), f = this.form.querySelector('[data-fp-resv-field="high_chair_count"]'), b = this.form.querySelector('[data-fp-resv-field="wheelchair_table"]'), S = this.form.querySelector('[data-fp-resv-field="pets"]');
    let _ = "";
    s && s.value && (_ = s.value.trim()), r && r.value && (_ = (_ + " " + r.value.trim()).trim());
=======
    const t = this.form.querySelector('[data-fp-resv-field="date"]'), e = this.form.querySelector('[data-fp-resv-field="time"]'), i = this.form.querySelector('[data-fp-resv-field="party"]'), s = this.form.querySelector('[data-fp-resv-field="first_name"]'), r = this.form.querySelector('[data-fp-resv-field="last_name"]'), n = this.form.querySelector('[data-fp-resv-field="email"]'), l = this.form.querySelector('[data-fp-resv-field="phone"]'), h = this.form.querySelector('[data-fp-resv-field="notes"]'), f = this.form.querySelector('[data-fp-resv-field="high_chair_count"]'), v = this.form.querySelector('[data-fp-resv-field="wheelchair_table"]'), w = this.form.querySelector('[data-fp-resv-field="pets"]');
>>>>>>> 6abe5b16
    let P = "";
    s && s.value && (P = s.value.trim()), r && r.value && (P = (P + " " + r.value.trim()).trim());
    let A = "";
    if (n && n.value && (A = n.value.trim()), l && l.value) {
      const C = this.getPhoneCountryCode(), N = (C ? "+" + C + " " : "") + l.value.trim();
      A = A !== "" ? A + " / " + N : N;
    }
<<<<<<< HEAD
    const E = [];
    f && typeof f.value == "string" && parseInt(f.value, 10) > 0 && E.push("Seggioloni: " + parseInt(f.value, 10)), b && "checked" in b && b.checked && E.push("Tavolo accessibile per sedia a rotelle"), S && "checked" in S && S.checked && E.push("Animali domestici");
    const q = E.join("; ");
    this.summaryTargets.forEach(function(A) {
      switch (A.getAttribute("data-fp-resv-summary")) {
=======
    const y = [];
    f && typeof f.value == "string" && parseInt(f.value, 10) > 0 && y.push("Seggioloni: " + parseInt(f.value, 10)), v && "checked" in v && v.checked && y.push("Tavolo accessibile per sedia a rotelle"), w && "checked" in w && w.checked && y.push("Animali domestici");
    const q = y.join("; ");
    this.summaryTargets.forEach(function(C) {
      switch (C.getAttribute("data-fp-resv-summary")) {
>>>>>>> 6abe5b16
        case "date":
          C.textContent = t && t.value ? t.value : "";
          break;
        case "time":
          C.textContent = e && e.value ? e.value : "";
          break;
        case "party":
          C.textContent = i && i.value ? i.value : "";
          break;
        case "name":
          C.textContent = P;
          break;
        case "contact":
          C.textContent = A;
          break;
        case "notes":
          C.textContent = h && h.value ? h.value : "";
          break;
        case "extras":
          C.textContent = q;
          break;
      }
    });
  }
  async handleSubmit(t) {
    if (t.preventDefault(), this.state.touchedFields.consent = !0, !this.form.checkValidity())
      return this.form.reportValidity(), this.focusFirstInvalid(), this.updateInlineErrors(), this.updateSubmitState(), !1;
    const e = this.events.submit || "reservation_submit", i = this.collectAvailabilityParams();
    b(e, {
      source: "form",
      form_id: this.form && this.form.id ? this.form.id : this.root.id || "",
      date: i.date,
      party: i.party,
      meal: i.meal
    }), this.preparePhonePayload(), this.state.sending = !0, this.updateSubmitState(), this.clearError();
    const s = this.serializeForm(), r = this.getReservationEndpoint(), n = performance.now();
    let l = 0;
    try {
      const h = await fetch(r, {
        method: "POST",
        headers: {
          Accept: "application/json",
          "Content-Type": "application/json",
          "X-WP-Nonce": s.fp_resv_nonce || ""
        },
        body: JSON.stringify(s),
        credentials: "same-origin"
      });
<<<<<<< HEAD
      if (l = Math.round(performance.now() - n), y("ui_latency", { op: "submit", ms: l }), !h.ok) {
        const b = await ft(h);
=======
      if (l = Math.round(performance.now() - n), b("ui_latency", { op: "submit", ms: l }), !h.ok) {
        const v = await H(h);
>>>>>>> 6abe5b16
        if (h.status === 403 && !this.state.nonceRetried) {
          await new Promise((A) => setTimeout(A, 500));
          const P = await this.refreshNonce();
          if (P) {
            this.state.nonceRetried = !0, s.fp_resv_nonce = P, await new Promise((y) => setTimeout(y, 200));
            const A = await fetch(r, {
              method: "POST",
              headers: {
                Accept: "application/json",
                "Content-Type": "application/json",
                "X-WP-Nonce": P
              },
              body: JSON.stringify(s),
              credentials: "same-origin"
            });
            if (A.ok) {
              const y = await A.json();
              return this.handleSubmitSuccess(y), this.state.nonceRetried = !1, !1;
            } else {
              const y = await H(A);
              throw y && y.message && (y.message = y.message + " Se hai appena accettato i cookie, riprova tra qualche secondo."), Object.assign(new Error(y.message || this.copy.submitError), {
                status: A.status,
                payload: y
              });
            }
          }
        }
<<<<<<< HEAD
        const S = b && b.message || this.copy.submitError;
        throw Object.assign(new Error(S), {
=======
        const w = v && v.message || this.copy.submitError;
        throw Object.assign(new Error(w), {
>>>>>>> 6abe5b16
          status: h.status,
          payload: b
        });
      }
      const f = await h.json();
      this.handleSubmitSuccess(f);
    } catch (h) {
      l || (l = Math.round(performance.now() - n), b("ui_latency", { op: "submit", ms: l })), this.handleSubmitError(h, l);
    } finally {
      this.state.sending = !1, this.updateSubmitState();
    }
    return !1;
  }
  handleSubmitSuccess(t) {
    this.clearError();
    const e = t && t.message || this.copy.submitSuccess;
    if (this.successAlert && (this.successAlert.textContent = e, this.successAlert.hidden = !1, typeof this.successAlert.focus == "function" && this.successAlert.focus()), this.form) {
      this.form.setAttribute("data-state", "submitted");
      const i = this.form.querySelectorAll("input, select, textarea, button");
      Array.prototype.forEach.call(i, (s) => {
        try {
          s.setAttribute("disabled", "disabled");
        } catch {
        }
      });
    }
    t && Array.isArray(t.tracking) && t.tracking.forEach((i) => {
      i && i.event && b(i.event, i);
    });
  }
  handleSubmitError(t, e) {
    const i = t && typeof t.status == "number" ? t.status : "unknown", s = t && t.message || this.copy.submitError, r = t && typeof t == "object" && t.payload || null;
    let n = Y(s, r);
    i === 403 && this.errorAlert && this.errorRetry && (this.errorRetry.textContent = this.messages.reload_button || "Ricarica pagina", this.errorRetry.onclick = (h) => {
      h.preventDefault(), window.location.reload();
    }), this.errorAlert && this.errorMessage && (this.errorMessage.textContent = n, this.errorAlert.hidden = !1, requestAnimationFrame(() => {
      typeof this.errorAlert.scrollIntoView == "function" && this.errorAlert.scrollIntoView({ behavior: "smooth", block: "center" }), typeof this.errorAlert.focus == "function" && (this.errorAlert.setAttribute("tabindex", "-1"), this.errorAlert.focus({ preventScroll: !0 }));
    })), this.state.hintOverride = n, this.updateSubmitState();
    const l = this.events.submit_error || "submit_error";
    b(l, { code: i, latency: e });
  }
  clearError() {
    this.errorAlert && (this.errorAlert.hidden = !0), this.errorRetry && (this.errorRetry.textContent = this.messages.retry_button || "Riprova", this.errorRetry.onclick = null), this.state.hintOverride = "";
  }
  serializeForm() {
    const t = new FormData(this.form), e = {};
    if (t.forEach((i, s) => {
      typeof i == "string" && (e[s] = i);
    }), this.phoneField) {
      const i = z(this.phoneField, this.getPhoneCountryCode());
      i.e164 && (e.fp_resv_phone = i.e164), i.country && (e.fp_resv_phone_cc = i.country), i.local && (e.fp_resv_phone_local = i.local);
    }
    if (this.phonePrefixField && this.phonePrefixField.value && !e.fp_resv_phone_cc) {
<<<<<<< HEAD
      const i = C(this.phonePrefixField.value);
=======
      const i = _(this.phonePrefixField.value);
>>>>>>> 6abe5b16
      i && (e.fp_resv_phone_cc = i);
    }
    return e;
  }
  async refreshNonce() {
    try {
      const t = this.getReservationEndpoint().replace("/reservations", "/nonce"), e = await fetch(t, {
        method: "GET",
        headers: {
          Accept: "application/json"
        },
        credentials: "same-origin"
      });
      if (e.ok) {
        const i = await e.json(), s = this.form.querySelector('input[name="fp_resv_nonce"]');
        return s && i.nonce && (s.value = i.nonce), i.nonce || null;
      }
    } catch (t) {
      window.console && window.console.warn && console.warn("[fp-resv] Impossibile rigenerare il nonce", t);
    }
    return null;
  }
  preparePhonePayload() {
    if (!this.phoneField)
      return;
    const t = z(this.phoneField, this.getPhoneCountryCode());
    this.hiddenPhoneE164 && (this.hiddenPhoneE164.value = t.e164), this.hiddenPhoneCc && (this.hiddenPhoneCc.value = t.country), this.hiddenPhoneLocal && (this.hiddenPhoneLocal.value = t.local);
  }
  validatePhoneField() {
    if (!this.phoneField)
      return;
    const t = z(this.phoneField, this.getPhoneCountryCode());
    if (t.local === "") {
      this.phoneField.setCustomValidity(""), this.phoneField.removeAttribute("aria-invalid");
      return;
    }
    K(t.local) ? (this.phoneField.setCustomValidity(""), this.phoneField.setAttribute("aria-invalid", "false"), this.state.hintOverride === this.copy.invalidPhone && (this.state.hintOverride = "", this.updateSubmitState())) : (this.phoneField.setCustomValidity(this.copy.invalidPhone), this.phoneField.setAttribute("aria-invalid", "true"), this.state.hintOverride = this.copy.invalidPhone, this.updateSubmitState(), b("phone_validation_error", { field: "phone" }), b("ui_validation_error", { field: "phone" }));
  }
  validateEmailField(t) {
    if (typeof t.value == "string") {
      const e = t.value.trim();
      e !== t.value && (t.value = e);
    }
    if (t.value.trim() === "") {
      t.setCustomValidity(""), t.removeAttribute("aria-invalid");
      return;
    }
    t.setCustomValidity(""), t.checkValidity() ? (t.setCustomValidity(""), t.setAttribute("aria-invalid", "false"), this.state.hintOverride === this.copy.invalidEmail && (this.state.hintOverride = "", this.updateSubmitState())) : (t.setCustomValidity(this.copy.invalidEmail), t.setAttribute("aria-invalid", "true"), this.state.hintOverride = this.copy.invalidEmail, this.updateSubmitState(), b("ui_validation_error", { field: "email" }));
  }
  focusFirstInvalid() {
    const t = this.form.querySelector("[data-fp-resv-field]:invalid, [required]:invalid");
    t && typeof t.focus == "function" && t.focus();
  }
  findFirstInvalid(t) {
    return t ? t.querySelector("[data-fp-resv-field]:invalid, [required]:invalid") : null;
  }
  collectAvailabilityParams() {
    const t = this.hiddenMeal ? this.hiddenMeal.value : "", e = this.dateField && this.dateField.value ? this.dateField.value : "", i = this.partyField && this.partyField.value ? this.partyField.value : "";
    return {
      date: e,
      party: i,
      meal: t,
      requiresMeal: this.mealButtons.length > 0
    };
  }
  scheduleAvailabilityUpdate(t = {}) {
    const e = t && typeof t == "object" ? { ...t } : {};
    if (!this.availabilityController || typeof this.availabilityController.schedule != "function") {
      this.state.pendingAvailability = !0, this.state.pendingAvailabilityOptions = e;
      return;
    }
    const i = this.collectAvailabilityParams();
    this.state.lastAvailabilityParams = i, this.state.pendingAvailabilityOptions = null, this.availabilityController.schedule(i, e);
  }
  applyMealAvailabilityIndicator(t, e) {
    if (!t)
      return;
    const i = this.mealButtons.find((n) => (n.getAttribute("data-fp-resv-meal") || "") === t);
    if (!i)
      return;
    const s = ["available", "limited", "full"], r = e ? String(e).toLowerCase() : "";
    i.removeAttribute("data-availability-state"), r === "full" ? (i.setAttribute("aria-disabled", "true"), i.setAttribute("data-meal-unavailable", "true")) : s.indexOf(r) !== -1 && (i.removeAttribute("aria-disabled"), i.removeAttribute("data-meal-unavailable"));
  }
  handleMealAvailabilitySummary(t, e) {
    if (!e || !e.meal)
      return;
    const i = t && t.state ? String(t.state).toLowerCase() : "", s = ["available", "limited", "full"], r = e.meal;
    if (this.state.mealAvailability || (this.state.mealAvailability = {}), s.indexOf(i) === -1) {
      delete this.state.mealAvailability[r], this.applyMealAvailabilityIndicator(r, ""), this.applyMealAvailabilityNotice(r, "", { skipSlotReset: !0 });
      return;
    }
    if (this.state.mealAvailability[r] = i, this.applyMealAvailabilityIndicator(r, i), this.applyMealAvailabilityNotice(r, i), this.slotsLegend && this.slotsLegend.hidden && (this.slotsLegend.hidden = !1, this.slotsLegend.removeAttribute("hidden")), this.availabilityIndicator) {
      let n = "";
      if (t && typeof t == "object") {
        const l = typeof t.slots == "number" ? t.slots : 0;
        i === "available" ? n = `Disponibile (${l})` : i === "limited" ? n = `Disponibilità limitata (${l})` : i === "full" && (n = "Completamente prenotato");
      }
      this.availabilityIndicator.textContent = n, this.availabilityIndicator.hidden = n === "", this.availabilityIndicator.setAttribute("data-state", i || "");
    }
  }
  handleSlotSelected(t) {
    this.handleFirstInteraction();
    const e = this.form.querySelector('[data-fp-resv-field="time"]');
    if (e) {
      e.value = t && t.label ? t.label : "", t && t.start && e.setAttribute("data-slot-start", t.start);
      try {
        e.dispatchEvent(new Event("input", { bubbles: !0 }));
      } catch {
      }
    }
    this.hiddenSlot && (this.hiddenSlot.value = t && t.start ? t.start : "");
    const i = this.sections.find((s) => (s.getAttribute("data-step") || "") === "slots");
    if (i) {
      const s = i.getAttribute("data-step") || "";
      this.ensureSectionActive(i), this.state.sectionStates[s] !== "active" && this.updateSectionAttributes(i, "active");
    }
    this.updateSummary(), this.updateSubmitState();
  }
  handleAvailabilityLatency(t) {
    b("ui_latency", { op: "availability", ms: Math.round(t) });
  }
  handleAvailabilityRetry(t) {
    b("availability_retry", { attempt: t });
  }
  handleWindowFocus() {
    this.availabilityController && typeof this.availabilityController.revalidate == "function" && this.availabilityController.revalidate();
  }
  handleFirstInteraction() {
    if (this.state.started)
      return;
    const t = this.events.start || "reservation_start";
    b(t, { source: "form" }), this.state.started = !0;
  }
  handleDelegatedTrackingEvent(t) {
    const e = t.target instanceof HTMLElement ? t.target : null;
    if (!e)
      return;
    const i = G(e, "data-fp-resv-event");
    if (!i)
      return;
    const s = i.getAttribute("data-fp-resv-event");
    if (!s)
      return;
    let r = ut(i, "data-fp-resv-payload");
    if ((!r || typeof r != "object") && (r = {}), r.trigger || (r.trigger = t.type || "click"), !r.href && i instanceof HTMLAnchorElement && i.href && (r.href = i.href), !r.label) {
      const n = i.getAttribute("data-fp-resv-label") || i.getAttribute("aria-label") || i.textContent || "";
      n && (r.label = n.trim());
    }
    b(s, r);
  }
  handleReservationConfirmed(t) {
    if (!t || !t.detail)
      return;
    const e = t.detail || {}, i = this.events.confirmed || "reservation_confirmed";
    b(i, e), e && e.purchase && e.purchase.value && e.purchase.value_is_estimated && b(this.events.purchase || "purchase", e.purchase);
  }
  scrollIntoView(t) {
    const e = this.root || t;
    !e || typeof e.scrollIntoView != "function" || requestAnimationFrame(() => {
      e.scrollIntoView({ behavior: "smooth", block: "start" });
    });
  }
  isConsentField(t) {
    if (!t || !t.getAttribute)
      return !1;
    const e = t.getAttribute("data-fp-resv-field") || "";
    return e === "consent" || e === "marketing_consent" || e === "profiling_consent";
  }
  syncConsentState() {
    const t = window.fpResvTracking;
    if (!t || typeof t.updateConsent != "function")
      return;
    const e = {};
    let i = !1;
    const s = this.form.querySelector('[data-fp-resv-field="consent"]');
    s && "checked" in s && (e.analytics = s.checked ? "granted" : "denied", e.clarity = s.checked ? "granted" : "denied", i = !0);
    const r = this.form.querySelector('[data-fp-resv-field="marketing_consent"]');
    r && "checked" in r && (e.ads = r.checked ? "granted" : "denied", i = !0);
    const n = this.form.querySelector('[data-fp-resv-field="profiling_consent"]');
    n && "checked" in n && (e.personalization = n.checked ? "granted" : "denied", i = !0), i && t.updateConsent(e);
  }
  getPhoneCountryCode() {
    if (this.phonePrefixField && this.phonePrefixField.value) {
<<<<<<< HEAD
      const e = C(this.phonePrefixField.value);
=======
      const e = _(this.phonePrefixField.value);
>>>>>>> 6abe5b16
      if (e)
        return e;
    }
    if (this.hiddenPhoneCc && this.hiddenPhoneCc.value) {
<<<<<<< HEAD
      const e = C(this.hiddenPhoneCc.value);
=======
      const e = _(this.hiddenPhoneCc.value);
>>>>>>> 6abe5b16
      if (e)
        return e;
    }
    if (this.phoneCountryCode) {
<<<<<<< HEAD
      const e = C(this.phoneCountryCode);
=======
      const e = _(this.phoneCountryCode);
>>>>>>> 6abe5b16
      if (e)
        return e;
    }
    const t = this.config && this.config.defaults || {};
    if (t.phone_country_code) {
<<<<<<< HEAD
      const e = C(t.phone_country_code);
=======
      const e = _(t.phone_country_code);
>>>>>>> 6abe5b16
      if (e)
        return e;
    }
    return "39";
  }
  getReservationEndpoint() {
    const t = this.config.endpoints || {};
    return U(t.reservations, "/wp-json/fp-resv/v1/reservations");
  }
  getAvailabilityEndpoint() {
    const t = this.config.endpoints || {};
    return U(t.availability, "/wp-json/fp-resv/v1/availability");
  }
  loadExternalScript(t, e, i) {
    if (typeof window > "u" || typeof document > "u")
      return Promise.resolve(null);
    if (typeof e == "function") {
      const s = e();
      if (s)
        return Promise.resolve(s);
    }
    return new Promise((s) => {
      const r = () => {
        if (typeof e == "function") {
          const h = e();
          s(h || null);
          return;
        }
        s(null);
      };
      let n = document.querySelector(`script[src="${t}"]`);
      if (!n && i && (n = document.querySelector(`script[${i}]`)), n) {
        if (typeof e == "function") {
          const h = e();
          if (h) {
            s(h);
            return;
          }
        }
        n.addEventListener("load", r, { once: !0 }), n.addEventListener("error", () => s(null), { once: !0 });
        return;
      }
      n = document.createElement("script"), n.src = t, n.async = !0, i && n.setAttribute(i, "1"), n.onload = r, n.onerror = () => s(null);
      const l = document.head || document.body || document.documentElement;
      if (!l) {
        s(null);
        return;
      }
      l.appendChild(n);
    });
  }
  loadStripeIfNeeded() {
    const t = this.integrations && (this.integrations.stripe || this.integrations.payments_stripe);
    return !t || typeof t == "object" && t.enabled === !1 ? Promise.resolve(null) : typeof window < "u" && window.Stripe ? Promise.resolve(window.Stripe) : (this.stripePromise || (this.stripePromise = this.loadExternalScript(
      "https://js.stripe.com/v3/",
      () => typeof window < "u" ? window.Stripe : null,
      "data-fp-resv-stripe"
    )), this.stripePromise);
  }
  loadGoogleCalendarIfNeeded() {
    const t = this.integrations && (this.integrations.googleCalendar || this.integrations.calendar_google);
    return !t || typeof t == "object" && t.enabled === !1 ? Promise.resolve(null) : typeof window < "u" && window.gapi ? Promise.resolve(window.gapi) : (this.googlePromise || (this.googlePromise = this.loadExternalScript(
      "https://apis.google.com/js/api.js",
      () => typeof window < "u" ? window.gapi : null,
      "data-fp-resv-google-api"
    )), this.googlePromise);
  }
}
typeof window < "u" && (window.FPResv = window.FPResv || {}, window.FPResv.FormApp = Q, window.fpResvApp = window.FPResv);
function W() {
  console.log("[FP-RESV] Plugin v0.1.5 loaded - Complete form functionality active");
  const a = document.querySelectorAll("[data-fp-resv]");
  console.log("[FP-RESV] Found widgets:", a.length), Array.prototype.forEach.call(a, function(t) {
    try {
      console.log("[FP-RESV] Initializing widget:", t.id || "unnamed"), console.log("[FP-RESV] Widget sections found:", t.querySelectorAll("[data-fp-resv-section]").length);
      const e = new Q(t);
      console.log("[FP-RESV] Widget initialized successfully:", t.id || "unnamed"), (e.sections || []).forEach(function(s, r) {
        const n = s.getAttribute("data-step"), l = s.getAttribute("data-state"), h = s.hasAttribute("hidden");
        console.log(`[FP-RESV] Step ${r + 1} (${n}): state=${l}, hidden=${h}`);
      });
    } catch (e) {
      console.error("[FP-RESV] Error initializing widget:", e);
    }
  });
}
document.readyState === "loading" ? document.addEventListener("DOMContentLoaded", W) : W();
document.addEventListener("fp-resv:tracking:push", function(a) {
  if (!a || !a.detail)
    return;
  const t = a.detail, e = t && (t.event || t.name);
  if (!e)
    return;
  const i = t.payload || t.data || {};
  b(e, i && typeof i == "object" ? i : {});
});
<<<<<<< HEAD
const bt = 400, vt = 6e4, gt = 3, W = 600;
=======
const bt = 400, vt = 6e4, gt = 3, J = 600;
>>>>>>> 6abe5b16
function St(a, t) {
  let e;
  try {
    e = new URL(a, window.location.origin);
  } catch {
    const s = window.location.origin.replace(/\/$/, ""), r = a.startsWith("/") ? s + a : s + "/" + a;
    e = new URL(r, window.location.origin);
  }
  return e.searchParams.set("date", t.date), e.searchParams.set("party", String(t.party)), t.meal && e.searchParams.set("meal", t.meal), e.toString();
}
<<<<<<< HEAD
function O(a) {
=======
function T(a) {
>>>>>>> 6abe5b16
  for (; a.firstChild; )
    a.removeChild(a.firstChild);
}
function At(a) {
  const t = a.root, e = t.querySelector("[data-fp-resv-slots-status]"), i = t.querySelector("[data-fp-resv-slots-list]"), s = t.querySelector("[data-fp-resv-slots-empty]"), r = t.querySelector("[data-fp-resv-slots-boundary]"), n = r ? r.querySelector("[data-fp-resv-slots-retry]") : null, l = /* @__PURE__ */ new Map();
<<<<<<< HEAD
  let h = null, f = null, b = null, S = 0;
  function _(o) {
=======
  let h = null, f = null, v = null, w = 0;
  function P(o) {
>>>>>>> 6abe5b16
    if (typeof o != "string")
      return "";
    const d = o.trim().toLowerCase();
    if (d === "")
      return "";
<<<<<<< HEAD
    const u = ((v) => typeof v.normalize == "function" ? v.normalize("NFD").replace(/[\u0300-\u036f]/g, "") : v)(d), m = (v) => v.some((c) => u.startsWith(c)), w = (v) => v.some((c) => u.includes(c));
    return m(["available", "open", "disponibil", "disponible", "liber", "libre", "apert", "abiert"]) ? "available" : d === "waitlist" || d === "busy" || m(["limited", "limit", "limitat", "limite", "cupos limit", "attesa"]) || w(["pochi posti", "quasi pien", "lista attesa", "few spots", "casi llen"]) ? "limited" : m(["full", "complet", "esaurit", "soldout", "sold out", "agotad", "chius", "plen"]) ? "full" : d;
=======
    const u = ((g) => typeof g.normalize == "function" ? g.normalize("NFD").replace(/[\u0300-\u036f]/g, "") : g)(d), m = (g) => g.some((c) => u.startsWith(c)), E = (g) => g.some((c) => u.includes(c));
    return m(["available", "open", "disponibil", "disponible", "liber", "libre", "apert", "abiert"]) ? "available" : d === "waitlist" || d === "busy" || m(["limited", "limit", "limitat", "limite", "cupos limit", "attesa"]) || E(["pochi posti", "quasi pien", "lista attesa", "few spots", "casi llen"]) ? "limited" : m(["full", "complet", "esaurit", "soldout", "sold out", "agotad", "chius", "plen"]) ? "full" : d;
>>>>>>> 6abe5b16
  }
  function A(o, d) {
    const p = Array.isArray(o) ? o : [], u = p.length;
    if (u === 0)
      return { state: "full", slots: 0 };
    const m = p.map((c) => P(c && c.status)).filter((c) => c !== "");
    return m.some((c) => c === "limited") ? { state: "limited", slots: u } : m.some((c) => c === "available") ? { state: "available", slots: u } : d ? { state: "available", slots: u } : m.length === 0 ? { state: "available", slots: u } : { state: "full", slots: u };
  }
  function y(o, d) {
    if (typeof a.onAvailabilitySummary == "function")
      try {
        a.onAvailabilitySummary(d, o || f || {});
      } catch {
      }
  }
  n && n.addEventListener("click", () => {
    f && I(f, 0);
  });
  function q(o, d) {
    const p = typeof d == "string" ? d : d ? "loading" : "idle", u = typeof o == "string" ? o : "";
    e && (e.textContent = u, e.setAttribute("data-state", p));
    const m = p === "loading";
    t.setAttribute("data-loading", m ? "true" : "false"), i && i.setAttribute("aria-busy", m ? "true" : "false");
  }
  function C() {
    if (!i)
      return;
<<<<<<< HEAD
    O(i);
=======
    T(i);
>>>>>>> 6abe5b16
    const o = a.skeletonCount || 4;
    for (let d = 0; d < o; d += 1) {
      const p = document.createElement("li"), u = document.createElement("span");
      u.className = "fp-skeleton", p.appendChild(u), i.appendChild(p);
    }
  }
  function R(o) {
    s && (s.hidden = !1);
<<<<<<< HEAD
    const d = o && typeof o == "object", p = d && typeof o.meal == "string" ? o.meal.trim() : "", u = d && typeof o.date == "string" ? o.date.trim() : "", m = d && typeof o.party < "u" ? String(o.party).trim() : "", w = d && !!o.requiresMeal, v = p !== "", g = u !== "" && (m !== "" && m !== "0") && (!w || v), k = w && !v ? a.strings && a.strings.selectMeal || "" : g && a.strings && a.strings.slotsEmpty || "";
    q(k, "idle"), i && O(i), E(o, { state: g ? "full" : "unknown", slots: 0 });
=======
    const d = o && typeof o == "object", p = d && typeof o.meal == "string" ? o.meal.trim() : "", u = d && typeof o.date == "string" ? o.date.trim() : "", m = d && typeof o.party < "u" ? String(o.party).trim() : "", E = d && !!o.requiresMeal, g = p !== "", S = u !== "" && (m !== "" && m !== "0") && (!E || g), k = E && !g ? a.strings && a.strings.selectMeal || "" : S && a.strings && a.strings.slotsEmpty || "";
    q(k, "idle"), i && T(i), y(o, { state: S ? "full" : "unknown", slots: 0 });
>>>>>>> 6abe5b16
  }
  function N() {
    s && (s.hidden = !0);
  }
  function B() {
    r && (r.hidden = !0);
  }
  function Z(o) {
    const d = a.strings && a.strings.slotsError || a.strings && a.strings.submitError || "Impossibile aggiornare la disponibilità. Riprova.";
    if (r) {
      const p = r.querySelector("[data-fp-resv-slots-boundary-message]");
      p && (p.textContent = o || d), r.hidden = !1;
    }
    q(o || d, "error"), y(f, { state: "error", slots: 0 });
  }
  function tt(o, d) {
    const p = i ? i.querySelectorAll("button[data-slot]") : [];
    Array.prototype.forEach.call(p, (u) => {
      u.setAttribute("aria-pressed", u === d ? "true" : "false");
    }), b = o, typeof a.onSlotSelected == "function" && a.onSlotSelected(o);
  }
<<<<<<< HEAD
  function tt() {
    if (b = null, !i)
=======
  function et() {
    if (v = null, !i)
>>>>>>> 6abe5b16
      return;
    const o = i.querySelectorAll("button[data-slot]");
    Array.prototype.forEach.call(o, (d) => {
      d.setAttribute("aria-pressed", "false");
    });
  }
  function j(o, d, p) {
    if (p && p !== w || d && f && d !== f || (B(), N(), !i))
      return;
<<<<<<< HEAD
    O(i);
=======
    T(i);
>>>>>>> 6abe5b16
    const u = o && Array.isArray(o.slots) ? o.slots : [];
    if (u.length === 0) {
      R(d);
      return;
    }
<<<<<<< HEAD
    u.forEach((w) => {
      const v = document.createElement("li"), c = document.createElement("button");
      c.type = "button", c.textContent = w.label || "", c.dataset.slot = w.start || "", c.dataset.slotStatus = w.status || "", c.setAttribute("aria-pressed", b && b.start === w.start ? "true" : "false"), c.addEventListener("click", () => Z(w, c)), v.appendChild(c), i.appendChild(v);
=======
    u.forEach((E) => {
      const g = document.createElement("li"), c = document.createElement("button");
      c.type = "button", c.textContent = E.label || "", c.dataset.slot = E.start || "", c.dataset.slotStatus = E.status || "", c.setAttribute("aria-pressed", v && v.start === E.start ? "true" : "false"), c.addEventListener("click", () => tt(E, c)), g.appendChild(c), i.appendChild(g);
>>>>>>> 6abe5b16
    }), q(a.strings && a.strings.slotsUpdated || "", !1);
    const m = !!(o && (typeof o.has_availability < "u" && o.has_availability || o.meta && o.meta.has_availability));
    y(d, A(u, m));
  }
  function I(o, d) {
    if (f = o, !o || !o.date || !o.party) {
      R(o);
      return;
    }
<<<<<<< HEAD
    const p = ++S, u = JSON.stringify([o.date, o.meal, o.party]), m = l.get(u);
=======
    const p = ++w, u = JSON.stringify([o.date, o.meal, o.party]), m = l.get(u);
>>>>>>> 6abe5b16
    if (m && Date.now() - m.timestamp < vt && d === 0) {
      j(m.payload, o, p);
      return;
    }
<<<<<<< HEAD
    B(), A(), q(a.strings && a.strings.updatingSlots || "Aggiornamento disponibilità…", "loading"), E(o, { state: "loading", slots: 0 });
    const w = St(a.endpoint, o), v = performance.now();
    fetch(w, { credentials: "same-origin", headers: { Accept: "application/json" } }).then((c) => c.json().catch(() => ({})).then((x) => {
=======
    B(), C(), q(a.strings && a.strings.updatingSlots || "Aggiornamento disponibilità…", "loading"), y(o, { state: "loading", slots: 0 });
    const E = St(a.endpoint, o), g = performance.now();
    fetch(E, { credentials: "same-origin", headers: { Accept: "application/json" } }).then((c) => c.json().catch(() => ({})).then((x) => {
>>>>>>> 6abe5b16
      if (!c.ok) {
        const S = new Error("availability_error");
        S.status = c.status, S.payload = x;
        const k = c.headers.get("Retry-After");
        if (k) {
          const F = Number.parseInt(k, 10);
          Number.isFinite(F) && (S.retryAfter = F);
        }
        throw S;
      }
      return x;
    })).then((c) => {
      if (p !== w)
        return;
<<<<<<< HEAD
      const x = performance.now() - v;
=======
      const x = performance.now() - g;
>>>>>>> 6abe5b16
      typeof a.onLatency == "function" && a.onLatency(x), l.set(u, { payload: c, timestamp: Date.now() }), j(c, o, p);
    }).catch((c) => {
      if (p !== w)
        return;
<<<<<<< HEAD
      const x = performance.now() - v;
=======
      const x = performance.now() - g;
>>>>>>> 6abe5b16
      typeof a.onLatency == "function" && a.onLatency(x);
      const S = c && c.payload && typeof c.payload == "object" ? c.payload.data || {} : {}, k = typeof c.status == "number" ? c.status : S && typeof S.status == "number" ? S.status : 0;
      let F = 0;
      if (c && typeof c.retryAfter == "number" && Number.isFinite(c.retryAfter))
        F = c.retryAfter;
      else if (S && typeof S.retry_after < "u") {
        const L = Number.parseInt(S.retry_after, 10);
        Number.isFinite(L) && (F = L);
      }
      if (d >= gt - 1 ? !1 : k === 429 || k >= 500 && k < 600 ? !0 : k === 0) {
        const L = d + 1;
        typeof a.onRetry == "function" && a.onRetry(L);
        const rt = F > 0 ? Math.max(F * 1e3, J) : J * Math.pow(2, d);
        window.setTimeout(() => I(o, L), rt);
        return;
      }
      const it = c && c.payload && (c.payload.message || c.payload.code) || S && S.message || a.strings && a.strings.slotsError || a.strings && a.strings.submitError || "Impossibile aggiornare la disponibilità. Riprova.", st = c && c.payload || S || null, at = Y(it, st);
      Z(at);
    });
  }
  return {
    schedule(o, d = {}) {
      h && window.clearTimeout(h);
      const p = d && typeof d == "object" ? d : {}, u = o || (typeof a.getParams == "function" ? a.getParams() : null), m = !!(u && u.requiresMeal);
      if (!u || !u.date || !u.party || m && !u.meal) {
        f = u, R(u || {});
        return;
      }
      if (p.immediate) {
        I(u, 0);
        return;
      }
      h = window.setTimeout(() => {
        I(u, 0);
      }, bt);
    },
    revalidate() {
      if (!f)
        return;
      const o = JSON.stringify([f.date, f.meal, f.party]);
      l.delete(o), I(f, 0);
    },
    getSelection() {
      return b;
    },
    clearSelection() {
      et();
    }
  };
}
const wt = /* @__PURE__ */ Object.freeze(/* @__PURE__ */ Object.defineProperty({
  __proto__: null,
  createAvailabilityController: At
}, Symbol.toStringTag, { value: "Module" }));<|MERGE_RESOLUTION|>--- conflicted
+++ resolved
@@ -1,4 +1,4 @@
-function b(a, t) {
+function v(a, t) {
   if (!a)
     return null;
   const e = Object.assign({ event: a }, t || {});
@@ -8,25 +8,15 @@
 function X(a) {
   return a ? String(a).replace(nt, "") : "";
 }
-<<<<<<< HEAD
-function C(a) {
-  const t = J(a);
-=======
 function _(a) {
   const t = X(a);
->>>>>>> 6abe5b16
   return t === "" ? "" : t.replace(/^0+/, "");
 }
 function M(a) {
   return X(a);
 }
-<<<<<<< HEAD
-function nt(a, t) {
-  const e = C(a), i = M(t);
-=======
 function ot(a, t) {
   const e = _(a), i = M(t);
->>>>>>> 6abe5b16
   return e === "" || i === "" ? "" : "+" + e + i;
 }
 function K(a) {
@@ -46,41 +36,29 @@
   }
   return { masked: i.join(" "), digits: t };
 }
-<<<<<<< HEAD
 function V(a, t) {
-  const e = a.value, { masked: i } = ot(e), s = a.selectionStart;
-=======
-function D(a, t) {
   const e = a.value, { masked: i } = lt(e), s = a.selectionStart;
->>>>>>> 6abe5b16
   if (a.value = i, s !== null) {
     const r = i.length - e.length, n = Math.max(0, s + r);
     a.setSelectionRange(n, n);
   }
-<<<<<<< HEAD
-  a.setAttribute("data-phone-local", M(a.value)), a.setAttribute("data-phone-cc", C(t));
-}
-function z(a, t) {
-  const e = M(a.value), i = C(t);
-=======
   a.setAttribute("data-phone-local", M(a.value)), a.setAttribute("data-phone-cc", _(t));
 }
-function z(a, t) {
+function D(a, t) {
   const e = M(a.value), i = _(t);
->>>>>>> 6abe5b16
   return {
     e164: ot(i, e),
     local: e,
     country: i
   };
 }
-function V(a) {
+function T(a) {
   if (a == null)
     return "";
   if (typeof a == "string")
     return a.trim();
   if (Array.isArray(a))
-    return a.map((e) => V(e)).filter((e) => e !== "").join("; ");
+    return a.map((e) => T(e)).filter((e) => e !== "").join("; ");
   if (typeof a == "object") {
     if (typeof a.message == "string" && a.message.trim() !== "")
       return a.message.trim();
@@ -102,7 +80,7 @@
       continue;
     }
     if (typeof e != "object") {
-      const s = V(e);
+      const s = T(e);
       if (s !== "")
         return s;
       continue;
@@ -111,7 +89,7 @@
     for (let s = 0; s < i.length; s += 1) {
       const r = i[s];
       if (Object.prototype.hasOwnProperty.call(e, r)) {
-        const n = V(e[r]);
+        const n = T(e[r]);
         if (n !== "")
           return n;
       }
@@ -194,17 +172,10 @@
     }
   return window.wpApiSettings && window.wpApiSettings.root ? window.wpApiSettings.root.replace(/\/$/, "") + t : t;
 }
-<<<<<<< HEAD
-let D = null;
-const U = typeof window < "u" && typeof window.requestIdleCallback == "function" ? (a) => window.requestIdleCallback(a) : (a) => window.setTimeout(() => a(Date.now()), 1);
-function pt() {
-  return D || (D = Promise.resolve().then(() => wt)), D;
-=======
-let O = null;
+let z = null;
 const $ = typeof window < "u" && typeof window.requestIdleCallback == "function" ? (a) => window.requestIdleCallback(a) : (a) => window.setTimeout(() => a(Date.now()), 1);
 function pt() {
-  return O || (O = Promise.resolve().then(() => wt)), O;
->>>>>>> 6abe5b16
+  return z || (z = Promise.resolve().then(() => wt)), z;
 }
 function mt(a) {
   return G(a, "data-fp-resv-section");
@@ -288,16 +259,6 @@
   updatePhoneCountryFromPrefix() {
     if (!this.phonePrefixField)
       return;
-<<<<<<< HEAD
-    const t = C(this.phonePrefixField.value);
-    let e = t;
-    if (e === "" && this.phoneCountryCode) {
-      const i = C(this.phoneCountryCode);
-      i && (e = i);
-    }
-    if (e === "" && this.hiddenPhoneCc && this.hiddenPhoneCc.value) {
-      const i = C(this.hiddenPhoneCc.value);
-=======
     const t = _(this.phonePrefixField.value);
     let e = t;
     if (e === "" && this.phoneCountryCode) {
@@ -306,17 +267,12 @@
     }
     if (e === "" && this.hiddenPhoneCc && this.hiddenPhoneCc.value) {
       const i = _(this.hiddenPhoneCc.value);
->>>>>>> 6abe5b16
       i && (e = i);
     }
     if (e === "") {
       const i = this.config && this.config.defaults || {};
       if (i.phone_country_code) {
-<<<<<<< HEAD
-        const s = C(i.phone_country_code);
-=======
         const s = _(i.phone_country_code);
->>>>>>> 6abe5b16
         s && (e = s);
       }
     }
@@ -326,18 +282,34 @@
     if (!this.dateField)
       return;
     const t = (/* @__PURE__ */ new Date()).toISOString().split("T")[0];
-    this.dateField.setAttribute("min", t), this.dateField.addEventListener("change", (i) => {
-      const s = i.target.value;
-      s && s < t ? (i.target.setCustomValidity("Non è possibile prenotare per giorni passati."), i.target.setAttribute("aria-invalid", "true")) : (i.target.setCustomValidity(""), i.target.setAttribute("aria-invalid", "false"));
+    this.dateField.setAttribute("min", t);
+    const e = this.config && this.config.available_days ? this.config.available_days : [];
+    this.dateField.addEventListener("change", (s) => {
+      const r = s.target.value;
+      if (r && r < t) {
+        s.target.setCustomValidity("Non è possibile prenotare per giorni passati."), s.target.setAttribute("aria-invalid", "true");
+        return;
+      }
+      if (e.length > 0 && r) {
+        const l = new Date(r).getDay().toString();
+        if (!e.includes(l)) {
+          const h = ["domenica", "lunedì", "martedì", "mercoledì", "giovedì", "venerdì", "sabato"], y = `Questo giorno non è disponibile. Giorni disponibili: ${e.map((A) => h[parseInt(A)]).join(", ")}.`;
+          s.target.setCustomValidity(y), s.target.setAttribute("aria-invalid", "true"), window.console && window.console.warn && console.warn("[FP-RESV] " + y), setTimeout(() => {
+            s.target.value = "";
+          }, 100);
+          return;
+        }
+      }
+      s.target.setCustomValidity(""), s.target.setAttribute("aria-invalid", "false");
     });
-    const e = () => {
+    const i = () => {
       if (typeof this.dateField.focus == "function" && this.dateField.focus(), typeof this.dateField.showPicker == "function")
         try {
           this.dateField.showPicker();
         } catch {
         }
     };
-    this.dateField.addEventListener("click", e);
+    this.dateField.addEventListener("click", i);
   }
   initializeAvailability() {
     if (!this.availabilityRoot)
@@ -482,7 +454,7 @@
     }
     this.applyMealSelection(t), this.applyMealAvailabilityNotice(e, i, { skipSlotReset: !0 });
     const s = this.events.meal_selected || "meal_selected";
-    b(s, {
+    v(s, {
       meal_type: t.getAttribute("data-fp-resv-meal") || "",
       meal_label: t.getAttribute("data-meal-label") || ""
     }), this.scheduleAvailabilityUpdate({ immediate: !0 });
@@ -592,7 +564,7 @@
       return;
     this.state.unlocked[t] = !0;
     const e = this.events.section_unlocked || "section_unlocked";
-    b(e, { section: t });
+    v(e, { section: t });
   }
   updateSectionAttributes(t, e, i = {}) {
     const s = t.getAttribute("data-step") || "", r = i && i.silent === !0;
@@ -609,17 +581,10 @@
     Array.prototype.forEach.call(e, function(n, l) {
       const h = n.getAttribute("data-step") || "", f = t.state.sectionStates[h] || "locked";
       n.setAttribute("data-state", f), n.setAttribute("data-progress-state", f === "completed" ? "done" : f);
-<<<<<<< HEAD
-      const b = n.querySelector(".fp-progress__label");
-      b && (f === "active" ? b.removeAttribute("aria-hidden") : b.setAttribute("aria-hidden", "true"));
-      const S = f === "locked";
-      n.tabIndex = S ? -1 : 0, S ? n.setAttribute("aria-disabled", "true") : n.removeAttribute("aria-disabled"), f === "active" ? (n.setAttribute("aria-current", "step"), i = Math.max(i, l + 0.5)) : n.removeAttribute("aria-current"), f === "completed" ? (n.setAttribute("data-completed", "true"), i = Math.max(i, l + 1)) : n.removeAttribute("data-completed");
-=======
-      const v = n.querySelector(".fp-progress__label");
-      v && (f === "active" ? v.removeAttribute("aria-hidden") : v.setAttribute("aria-hidden", "true"));
-      const w = f === "locked";
-      n.tabIndex = w ? -1 : 0, w ? n.setAttribute("aria-disabled", "true") : n.removeAttribute("aria-disabled"), f === "active" ? (n.setAttribute("aria-current", "step"), i = Math.max(i, l + 0.5)) : n.removeAttribute("aria-current"), f === "completed" ? (n.setAttribute("data-completed", "true"), i = Math.max(i, l + 1)) : n.removeAttribute("data-completed");
->>>>>>> 6abe5b16
+      const y = n.querySelector(".fp-progress__label");
+      y && (f === "active" ? y.removeAttribute("aria-hidden") : y.setAttribute("aria-hidden", "true"));
+      const A = f === "locked";
+      n.tabIndex = A ? -1 : 0, A ? n.setAttribute("aria-disabled", "true") : n.removeAttribute("aria-disabled"), f === "active" ? (n.setAttribute("aria-current", "step"), i = Math.max(i, l + 0.5)) : n.removeAttribute("aria-current"), f === "completed" ? (n.setAttribute("data-completed", "true"), i = Math.max(i, l + 1)) : n.removeAttribute("data-completed");
     });
     const r = Math.min(100, Math.max(0, Math.round(i / s * 100)));
     this.progress.style.setProperty("--fp-progress-fill", r + "%");
@@ -648,7 +613,7 @@
     }
     if (t && !this.state.formValidEmitted) {
       const e = this.events.form_valid || "form_valid";
-      b(e, { timestamp: Date.now() }), this.state.formValidEmitted = !0;
+      v(e, { timestamp: Date.now() }), this.state.formValidEmitted = !0;
     }
   }
   updateInlineErrors() {
@@ -677,7 +642,7 @@
       }
       let n = !1, l = "";
       if (s && typeof s.checkValidity == "function" && !s.checkValidity() && (n = !0, l = e[i] || ""), i === "email" && s && s.value && s.value.trim() !== "" && s.checkValidity() && (n = !1, l = ""), i === "phone" && this.phoneField) {
-        const h = z(this.phoneField, this.getPhoneCountryCode());
+        const h = D(this.phoneField, this.getPhoneCountryCode());
         h.local && !K(h.local) && (n = !0, l = this.copy.invalidPhone);
       }
       i === "consent" && s && s.checked && (n = !1, l = ""), n ? (r.textContent = l, r.hidden = !1, s && s.setAttribute && s.setAttribute("aria-invalid", "true")) : (r.textContent = "", r.hidden = !0, s && s.removeAttribute && s.removeAttribute("aria-invalid"));
@@ -708,38 +673,24 @@
     if (!this.submitButton)
       return;
     const i = e === "sending" ? !1 : !!t, s = this.state.ctaEnabled;
-    ft(this.submitButton, !i), this.submitLabel && (e === "sending" ? this.submitLabel.textContent = this.copy.ctaSending : i ? this.submitLabel.textContent = this.copy.ctaEnabled : this.submitLabel.textContent = this.copy.ctaDisabled), this.submitSpinner && (this.submitSpinner.hidden = e !== "sending"), s !== i && e !== "sending" && b("cta_state_change", { enabled: i }), this.state.ctaEnabled = i;
+    ft(this.submitButton, !i), this.submitLabel && (e === "sending" ? this.submitLabel.textContent = this.copy.ctaSending : i ? this.submitLabel.textContent = this.copy.ctaEnabled : this.submitLabel.textContent = this.copy.ctaDisabled), this.submitSpinner && (this.submitSpinner.hidden = e !== "sending"), s !== i && e !== "sending" && v("cta_state_change", { enabled: i }), this.state.ctaEnabled = i;
   }
   updateSummary() {
     if (this.summaryTargets.length === 0)
       return;
-<<<<<<< HEAD
-    const t = this.form.querySelector('[data-fp-resv-field="date"]'), e = this.form.querySelector('[data-fp-resv-field="time"]'), i = this.form.querySelector('[data-fp-resv-field="party"]'), s = this.form.querySelector('[data-fp-resv-field="first_name"]'), r = this.form.querySelector('[data-fp-resv-field="last_name"]'), n = this.form.querySelector('[data-fp-resv-field="email"]'), l = this.form.querySelector('[data-fp-resv-field="phone"]'), h = this.form.querySelector('[data-fp-resv-field="notes"]'), f = this.form.querySelector('[data-fp-resv-field="high_chair_count"]'), b = this.form.querySelector('[data-fp-resv-field="wheelchair_table"]'), S = this.form.querySelector('[data-fp-resv-field="pets"]');
-    let _ = "";
-    s && s.value && (_ = s.value.trim()), r && r.value && (_ = (_ + " " + r.value.trim()).trim());
-=======
-    const t = this.form.querySelector('[data-fp-resv-field="date"]'), e = this.form.querySelector('[data-fp-resv-field="time"]'), i = this.form.querySelector('[data-fp-resv-field="party"]'), s = this.form.querySelector('[data-fp-resv-field="first_name"]'), r = this.form.querySelector('[data-fp-resv-field="last_name"]'), n = this.form.querySelector('[data-fp-resv-field="email"]'), l = this.form.querySelector('[data-fp-resv-field="phone"]'), h = this.form.querySelector('[data-fp-resv-field="notes"]'), f = this.form.querySelector('[data-fp-resv-field="high_chair_count"]'), v = this.form.querySelector('[data-fp-resv-field="wheelchair_table"]'), w = this.form.querySelector('[data-fp-resv-field="pets"]');
->>>>>>> 6abe5b16
+    const t = this.form.querySelector('[data-fp-resv-field="date"]'), e = this.form.querySelector('[data-fp-resv-field="time"]'), i = this.form.querySelector('[data-fp-resv-field="party"]'), s = this.form.querySelector('[data-fp-resv-field="first_name"]'), r = this.form.querySelector('[data-fp-resv-field="last_name"]'), n = this.form.querySelector('[data-fp-resv-field="email"]'), l = this.form.querySelector('[data-fp-resv-field="phone"]'), h = this.form.querySelector('[data-fp-resv-field="notes"]'), f = this.form.querySelector('[data-fp-resv-field="high_chair_count"]'), y = this.form.querySelector('[data-fp-resv-field="wheelchair_table"]'), A = this.form.querySelector('[data-fp-resv-field="pets"]');
     let P = "";
     s && s.value && (P = s.value.trim()), r && r.value && (P = (P + " " + r.value.trim()).trim());
-    let A = "";
-    if (n && n.value && (A = n.value.trim()), l && l.value) {
+    let w = "";
+    if (n && n.value && (w = n.value.trim()), l && l.value) {
       const C = this.getPhoneCountryCode(), N = (C ? "+" + C + " " : "") + l.value.trim();
-      A = A !== "" ? A + " / " + N : N;
-    }
-<<<<<<< HEAD
-    const E = [];
-    f && typeof f.value == "string" && parseInt(f.value, 10) > 0 && E.push("Seggioloni: " + parseInt(f.value, 10)), b && "checked" in b && b.checked && E.push("Tavolo accessibile per sedia a rotelle"), S && "checked" in S && S.checked && E.push("Animali domestici");
-    const q = E.join("; ");
-    this.summaryTargets.forEach(function(A) {
-      switch (A.getAttribute("data-fp-resv-summary")) {
-=======
-    const y = [];
-    f && typeof f.value == "string" && parseInt(f.value, 10) > 0 && y.push("Seggioloni: " + parseInt(f.value, 10)), v && "checked" in v && v.checked && y.push("Tavolo accessibile per sedia a rotelle"), w && "checked" in w && w.checked && y.push("Animali domestici");
-    const q = y.join("; ");
+      w = w !== "" ? w + " / " + N : N;
+    }
+    const b = [];
+    f && typeof f.value == "string" && parseInt(f.value, 10) > 0 && b.push("Seggioloni: " + parseInt(f.value, 10)), y && "checked" in y && y.checked && b.push("Tavolo accessibile per sedia a rotelle"), A && "checked" in A && A.checked && b.push("Animali domestici");
+    const q = b.join("; ");
     this.summaryTargets.forEach(function(C) {
       switch (C.getAttribute("data-fp-resv-summary")) {
->>>>>>> 6abe5b16
         case "date":
           C.textContent = t && t.value ? t.value : "";
           break;
@@ -753,7 +704,7 @@
           C.textContent = P;
           break;
         case "contact":
-          C.textContent = A;
+          C.textContent = w;
           break;
         case "notes":
           C.textContent = h && h.value ? h.value : "";
@@ -768,7 +719,7 @@
     if (t.preventDefault(), this.state.touchedFields.consent = !0, !this.form.checkValidity())
       return this.form.reportValidity(), this.focusFirstInvalid(), this.updateInlineErrors(), this.updateSubmitState(), !1;
     const e = this.events.submit || "reservation_submit", i = this.collectAvailabilityParams();
-    b(e, {
+    v(e, {
       source: "form",
       form_id: this.form && this.form.id ? this.form.id : this.root.id || "",
       date: i.date,
@@ -788,19 +739,14 @@
         body: JSON.stringify(s),
         credentials: "same-origin"
       });
-<<<<<<< HEAD
-      if (l = Math.round(performance.now() - n), y("ui_latency", { op: "submit", ms: l }), !h.ok) {
-        const b = await ft(h);
-=======
-      if (l = Math.round(performance.now() - n), b("ui_latency", { op: "submit", ms: l }), !h.ok) {
-        const v = await H(h);
->>>>>>> 6abe5b16
+      if (l = Math.round(performance.now() - n), v("ui_latency", { op: "submit", ms: l }), !h.ok) {
+        const y = await H(h);
         if (h.status === 403 && !this.state.nonceRetried) {
-          await new Promise((A) => setTimeout(A, 500));
+          await new Promise((w) => setTimeout(w, 500));
           const P = await this.refreshNonce();
           if (P) {
-            this.state.nonceRetried = !0, s.fp_resv_nonce = P, await new Promise((y) => setTimeout(y, 200));
-            const A = await fetch(r, {
+            this.state.nonceRetried = !0, s.fp_resv_nonce = P, await new Promise((b) => setTimeout(b, 200));
+            const w = await fetch(r, {
               method: "POST",
               headers: {
                 Accept: "application/json",
@@ -810,33 +756,28 @@
               body: JSON.stringify(s),
               credentials: "same-origin"
             });
-            if (A.ok) {
-              const y = await A.json();
-              return this.handleSubmitSuccess(y), this.state.nonceRetried = !1, !1;
+            if (w.ok) {
+              const b = await w.json();
+              return this.handleSubmitSuccess(b), this.state.nonceRetried = !1, !1;
             } else {
-              const y = await H(A);
-              throw y && y.message && (y.message = y.message + " Se hai appena accettato i cookie, riprova tra qualche secondo."), Object.assign(new Error(y.message || this.copy.submitError), {
-                status: A.status,
-                payload: y
+              const b = await H(w);
+              throw b && b.message && (b.message = b.message + " Se hai appena accettato i cookie, riprova tra qualche secondo."), Object.assign(new Error(b.message || this.copy.submitError), {
+                status: w.status,
+                payload: b
               });
             }
           }
         }
-<<<<<<< HEAD
-        const S = b && b.message || this.copy.submitError;
-        throw Object.assign(new Error(S), {
-=======
-        const w = v && v.message || this.copy.submitError;
-        throw Object.assign(new Error(w), {
->>>>>>> 6abe5b16
+        const A = y && y.message || this.copy.submitError;
+        throw Object.assign(new Error(A), {
           status: h.status,
-          payload: b
+          payload: y
         });
       }
       const f = await h.json();
       this.handleSubmitSuccess(f);
     } catch (h) {
-      l || (l = Math.round(performance.now() - n), b("ui_latency", { op: "submit", ms: l })), this.handleSubmitError(h, l);
+      l || (l = Math.round(performance.now() - n), v("ui_latency", { op: "submit", ms: l })), this.handleSubmitError(h, l);
     } finally {
       this.state.sending = !1, this.updateSubmitState();
     }
@@ -856,7 +797,7 @@
       });
     }
     t && Array.isArray(t.tracking) && t.tracking.forEach((i) => {
-      i && i.event && b(i.event, i);
+      i && i.event && v(i.event, i);
     });
   }
   handleSubmitError(t, e) {
@@ -868,7 +809,7 @@
       typeof this.errorAlert.scrollIntoView == "function" && this.errorAlert.scrollIntoView({ behavior: "smooth", block: "center" }), typeof this.errorAlert.focus == "function" && (this.errorAlert.setAttribute("tabindex", "-1"), this.errorAlert.focus({ preventScroll: !0 }));
     })), this.state.hintOverride = n, this.updateSubmitState();
     const l = this.events.submit_error || "submit_error";
-    b(l, { code: i, latency: e });
+    v(l, { code: i, latency: e });
   }
   clearError() {
     this.errorAlert && (this.errorAlert.hidden = !0), this.errorRetry && (this.errorRetry.textContent = this.messages.retry_button || "Riprova", this.errorRetry.onclick = null), this.state.hintOverride = "";
@@ -878,15 +819,11 @@
     if (t.forEach((i, s) => {
       typeof i == "string" && (e[s] = i);
     }), this.phoneField) {
-      const i = z(this.phoneField, this.getPhoneCountryCode());
+      const i = D(this.phoneField, this.getPhoneCountryCode());
       i.e164 && (e.fp_resv_phone = i.e164), i.country && (e.fp_resv_phone_cc = i.country), i.local && (e.fp_resv_phone_local = i.local);
     }
     if (this.phonePrefixField && this.phonePrefixField.value && !e.fp_resv_phone_cc) {
-<<<<<<< HEAD
-      const i = C(this.phonePrefixField.value);
-=======
       const i = _(this.phonePrefixField.value);
->>>>>>> 6abe5b16
       i && (e.fp_resv_phone_cc = i);
     }
     return e;
@@ -912,18 +849,18 @@
   preparePhonePayload() {
     if (!this.phoneField)
       return;
-    const t = z(this.phoneField, this.getPhoneCountryCode());
+    const t = D(this.phoneField, this.getPhoneCountryCode());
     this.hiddenPhoneE164 && (this.hiddenPhoneE164.value = t.e164), this.hiddenPhoneCc && (this.hiddenPhoneCc.value = t.country), this.hiddenPhoneLocal && (this.hiddenPhoneLocal.value = t.local);
   }
   validatePhoneField() {
     if (!this.phoneField)
       return;
-    const t = z(this.phoneField, this.getPhoneCountryCode());
+    const t = D(this.phoneField, this.getPhoneCountryCode());
     if (t.local === "") {
       this.phoneField.setCustomValidity(""), this.phoneField.removeAttribute("aria-invalid");
       return;
     }
-    K(t.local) ? (this.phoneField.setCustomValidity(""), this.phoneField.setAttribute("aria-invalid", "false"), this.state.hintOverride === this.copy.invalidPhone && (this.state.hintOverride = "", this.updateSubmitState())) : (this.phoneField.setCustomValidity(this.copy.invalidPhone), this.phoneField.setAttribute("aria-invalid", "true"), this.state.hintOverride = this.copy.invalidPhone, this.updateSubmitState(), b("phone_validation_error", { field: "phone" }), b("ui_validation_error", { field: "phone" }));
+    K(t.local) ? (this.phoneField.setCustomValidity(""), this.phoneField.setAttribute("aria-invalid", "false"), this.state.hintOverride === this.copy.invalidPhone && (this.state.hintOverride = "", this.updateSubmitState())) : (this.phoneField.setCustomValidity(this.copy.invalidPhone), this.phoneField.setAttribute("aria-invalid", "true"), this.state.hintOverride = this.copy.invalidPhone, this.updateSubmitState(), v("phone_validation_error", { field: "phone" }), v("ui_validation_error", { field: "phone" }));
   }
   validateEmailField(t) {
     if (typeof t.value == "string") {
@@ -934,7 +871,7 @@
       t.setCustomValidity(""), t.removeAttribute("aria-invalid");
       return;
     }
-    t.setCustomValidity(""), t.checkValidity() ? (t.setCustomValidity(""), t.setAttribute("aria-invalid", "false"), this.state.hintOverride === this.copy.invalidEmail && (this.state.hintOverride = "", this.updateSubmitState())) : (t.setCustomValidity(this.copy.invalidEmail), t.setAttribute("aria-invalid", "true"), this.state.hintOverride = this.copy.invalidEmail, this.updateSubmitState(), b("ui_validation_error", { field: "email" }));
+    t.setCustomValidity(""), t.checkValidity() ? (t.setCustomValidity(""), t.setAttribute("aria-invalid", "false"), this.state.hintOverride === this.copy.invalidEmail && (this.state.hintOverride = "", this.updateSubmitState())) : (t.setCustomValidity(this.copy.invalidEmail), t.setAttribute("aria-invalid", "true"), this.state.hintOverride = this.copy.invalidEmail, this.updateSubmitState(), v("ui_validation_error", { field: "email" }));
   }
   focusFirstInvalid() {
     const t = this.form.querySelector("[data-fp-resv-field]:invalid, [required]:invalid");
@@ -1006,10 +943,10 @@
     this.updateSummary(), this.updateSubmitState();
   }
   handleAvailabilityLatency(t) {
-    b("ui_latency", { op: "availability", ms: Math.round(t) });
+    v("ui_latency", { op: "availability", ms: Math.round(t) });
   }
   handleAvailabilityRetry(t) {
-    b("availability_retry", { attempt: t });
+    v("availability_retry", { attempt: t });
   }
   handleWindowFocus() {
     this.availabilityController && typeof this.availabilityController.revalidate == "function" && this.availabilityController.revalidate();
@@ -1018,7 +955,7 @@
     if (this.state.started)
       return;
     const t = this.events.start || "reservation_start";
-    b(t, { source: "form" }), this.state.started = !0;
+    v(t, { source: "form" }), this.state.started = !0;
   }
   handleDelegatedTrackingEvent(t) {
     const e = t.target instanceof HTMLElement ? t.target : null;
@@ -1035,13 +972,13 @@
       const n = i.getAttribute("data-fp-resv-label") || i.getAttribute("aria-label") || i.textContent || "";
       n && (r.label = n.trim());
     }
-    b(s, r);
+    v(s, r);
   }
   handleReservationConfirmed(t) {
     if (!t || !t.detail)
       return;
     const e = t.detail || {}, i = this.events.confirmed || "reservation_confirmed";
-    b(i, e), e && e.purchase && e.purchase.value && e.purchase.value_is_estimated && b(this.events.purchase || "purchase", e.purchase);
+    v(i, e), e && e.purchase && e.purchase.value && e.purchase.value_is_estimated && v(this.events.purchase || "purchase", e.purchase);
   }
   scrollIntoView(t) {
     const e = this.root || t;
@@ -1070,39 +1007,23 @@
   }
   getPhoneCountryCode() {
     if (this.phonePrefixField && this.phonePrefixField.value) {
-<<<<<<< HEAD
-      const e = C(this.phonePrefixField.value);
-=======
       const e = _(this.phonePrefixField.value);
->>>>>>> 6abe5b16
       if (e)
         return e;
     }
     if (this.hiddenPhoneCc && this.hiddenPhoneCc.value) {
-<<<<<<< HEAD
-      const e = C(this.hiddenPhoneCc.value);
-=======
       const e = _(this.hiddenPhoneCc.value);
->>>>>>> 6abe5b16
       if (e)
         return e;
     }
     if (this.phoneCountryCode) {
-<<<<<<< HEAD
-      const e = C(this.phoneCountryCode);
-=======
       const e = _(this.phoneCountryCode);
->>>>>>> 6abe5b16
       if (e)
         return e;
     }
     const t = this.config && this.config.defaults || {};
     if (t.phone_country_code) {
-<<<<<<< HEAD
-      const e = C(t.phone_country_code);
-=======
       const e = _(t.phone_country_code);
->>>>>>> 6abe5b16
       if (e)
         return e;
     }
@@ -1196,13 +1117,9 @@
   if (!e)
     return;
   const i = t.payload || t.data || {};
-  b(e, i && typeof i == "object" ? i : {});
+  v(e, i && typeof i == "object" ? i : {});
 });
-<<<<<<< HEAD
-const bt = 400, vt = 6e4, gt = 3, W = 600;
-=======
 const bt = 400, vt = 6e4, gt = 3, J = 600;
->>>>>>> 6abe5b16
 function St(a, t) {
   let e;
   try {
@@ -1213,44 +1130,30 @@
   }
   return e.searchParams.set("date", t.date), e.searchParams.set("party", String(t.party)), t.meal && e.searchParams.set("meal", t.meal), e.toString();
 }
-<<<<<<< HEAD
 function O(a) {
-=======
-function T(a) {
->>>>>>> 6abe5b16
   for (; a.firstChild; )
     a.removeChild(a.firstChild);
 }
 function At(a) {
   const t = a.root, e = t.querySelector("[data-fp-resv-slots-status]"), i = t.querySelector("[data-fp-resv-slots-list]"), s = t.querySelector("[data-fp-resv-slots-empty]"), r = t.querySelector("[data-fp-resv-slots-boundary]"), n = r ? r.querySelector("[data-fp-resv-slots-retry]") : null, l = /* @__PURE__ */ new Map();
-<<<<<<< HEAD
-  let h = null, f = null, b = null, S = 0;
-  function _(o) {
-=======
-  let h = null, f = null, v = null, w = 0;
+  let h = null, f = null, y = null, A = 0;
   function P(o) {
->>>>>>> 6abe5b16
     if (typeof o != "string")
       return "";
     const d = o.trim().toLowerCase();
     if (d === "")
       return "";
-<<<<<<< HEAD
-    const u = ((v) => typeof v.normalize == "function" ? v.normalize("NFD").replace(/[\u0300-\u036f]/g, "") : v)(d), m = (v) => v.some((c) => u.startsWith(c)), w = (v) => v.some((c) => u.includes(c));
-    return m(["available", "open", "disponibil", "disponible", "liber", "libre", "apert", "abiert"]) ? "available" : d === "waitlist" || d === "busy" || m(["limited", "limit", "limitat", "limite", "cupos limit", "attesa"]) || w(["pochi posti", "quasi pien", "lista attesa", "few spots", "casi llen"]) ? "limited" : m(["full", "complet", "esaurit", "soldout", "sold out", "agotad", "chius", "plen"]) ? "full" : d;
-=======
     const u = ((g) => typeof g.normalize == "function" ? g.normalize("NFD").replace(/[\u0300-\u036f]/g, "") : g)(d), m = (g) => g.some((c) => u.startsWith(c)), E = (g) => g.some((c) => u.includes(c));
     return m(["available", "open", "disponibil", "disponible", "liber", "libre", "apert", "abiert"]) ? "available" : d === "waitlist" || d === "busy" || m(["limited", "limit", "limitat", "limite", "cupos limit", "attesa"]) || E(["pochi posti", "quasi pien", "lista attesa", "few spots", "casi llen"]) ? "limited" : m(["full", "complet", "esaurit", "soldout", "sold out", "agotad", "chius", "plen"]) ? "full" : d;
->>>>>>> 6abe5b16
-  }
-  function A(o, d) {
+  }
+  function w(o, d) {
     const p = Array.isArray(o) ? o : [], u = p.length;
     if (u === 0)
       return { state: "full", slots: 0 };
     const m = p.map((c) => P(c && c.status)).filter((c) => c !== "");
     return m.some((c) => c === "limited") ? { state: "limited", slots: u } : m.some((c) => c === "available") ? { state: "available", slots: u } : d ? { state: "available", slots: u } : m.length === 0 ? { state: "available", slots: u } : { state: "full", slots: u };
   }
-  function y(o, d) {
+  function b(o, d) {
     if (typeof a.onAvailabilitySummary == "function")
       try {
         a.onAvailabilitySummary(d, o || f || {});
@@ -1269,11 +1172,7 @@
   function C() {
     if (!i)
       return;
-<<<<<<< HEAD
     O(i);
-=======
-    T(i);
->>>>>>> 6abe5b16
     const o = a.skeletonCount || 4;
     for (let d = 0; d < o; d += 1) {
       const p = document.createElement("li"), u = document.createElement("span");
@@ -1282,18 +1181,13 @@
   }
   function R(o) {
     s && (s.hidden = !1);
-<<<<<<< HEAD
-    const d = o && typeof o == "object", p = d && typeof o.meal == "string" ? o.meal.trim() : "", u = d && typeof o.date == "string" ? o.date.trim() : "", m = d && typeof o.party < "u" ? String(o.party).trim() : "", w = d && !!o.requiresMeal, v = p !== "", g = u !== "" && (m !== "" && m !== "0") && (!w || v), k = w && !v ? a.strings && a.strings.selectMeal || "" : g && a.strings && a.strings.slotsEmpty || "";
-    q(k, "idle"), i && O(i), E(o, { state: g ? "full" : "unknown", slots: 0 });
-=======
     const d = o && typeof o == "object", p = d && typeof o.meal == "string" ? o.meal.trim() : "", u = d && typeof o.date == "string" ? o.date.trim() : "", m = d && typeof o.party < "u" ? String(o.party).trim() : "", E = d && !!o.requiresMeal, g = p !== "", S = u !== "" && (m !== "" && m !== "0") && (!E || g), k = E && !g ? a.strings && a.strings.selectMeal || "" : S && a.strings && a.strings.slotsEmpty || "";
-    q(k, "idle"), i && T(i), y(o, { state: S ? "full" : "unknown", slots: 0 });
->>>>>>> 6abe5b16
+    q(k, "idle"), i && O(i), b(o, { state: S ? "full" : "unknown", slots: 0 });
   }
   function N() {
     s && (s.hidden = !0);
   }
-  function B() {
+  function j() {
     r && (r.hidden = !0);
   }
   function Z(o) {
@@ -1302,76 +1196,51 @@
       const p = r.querySelector("[data-fp-resv-slots-boundary-message]");
       p && (p.textContent = o || d), r.hidden = !1;
     }
-    q(o || d, "error"), y(f, { state: "error", slots: 0 });
+    q(o || d, "error"), b(f, { state: "error", slots: 0 });
   }
   function tt(o, d) {
     const p = i ? i.querySelectorAll("button[data-slot]") : [];
     Array.prototype.forEach.call(p, (u) => {
       u.setAttribute("aria-pressed", u === d ? "true" : "false");
-    }), b = o, typeof a.onSlotSelected == "function" && a.onSlotSelected(o);
-  }
-<<<<<<< HEAD
-  function tt() {
-    if (b = null, !i)
-=======
+    }), y = o, typeof a.onSlotSelected == "function" && a.onSlotSelected(o);
+  }
   function et() {
-    if (v = null, !i)
->>>>>>> 6abe5b16
+    if (y = null, !i)
       return;
     const o = i.querySelectorAll("button[data-slot]");
     Array.prototype.forEach.call(o, (d) => {
       d.setAttribute("aria-pressed", "false");
     });
   }
-  function j(o, d, p) {
-    if (p && p !== w || d && f && d !== f || (B(), N(), !i))
-      return;
-<<<<<<< HEAD
+  function B(o, d, p) {
+    if (p && p !== A || d && f && d !== f || (j(), N(), !i))
+      return;
     O(i);
-=======
-    T(i);
->>>>>>> 6abe5b16
     const u = o && Array.isArray(o.slots) ? o.slots : [];
     if (u.length === 0) {
       R(d);
       return;
     }
-<<<<<<< HEAD
-    u.forEach((w) => {
-      const v = document.createElement("li"), c = document.createElement("button");
-      c.type = "button", c.textContent = w.label || "", c.dataset.slot = w.start || "", c.dataset.slotStatus = w.status || "", c.setAttribute("aria-pressed", b && b.start === w.start ? "true" : "false"), c.addEventListener("click", () => Z(w, c)), v.appendChild(c), i.appendChild(v);
-=======
     u.forEach((E) => {
       const g = document.createElement("li"), c = document.createElement("button");
-      c.type = "button", c.textContent = E.label || "", c.dataset.slot = E.start || "", c.dataset.slotStatus = E.status || "", c.setAttribute("aria-pressed", v && v.start === E.start ? "true" : "false"), c.addEventListener("click", () => tt(E, c)), g.appendChild(c), i.appendChild(g);
->>>>>>> 6abe5b16
+      c.type = "button", c.textContent = E.label || "", c.dataset.slot = E.start || "", c.dataset.slotStatus = E.status || "", c.setAttribute("aria-pressed", y && y.start === E.start ? "true" : "false"), c.addEventListener("click", () => tt(E, c)), g.appendChild(c), i.appendChild(g);
     }), q(a.strings && a.strings.slotsUpdated || "", !1);
     const m = !!(o && (typeof o.has_availability < "u" && o.has_availability || o.meta && o.meta.has_availability));
-    y(d, A(u, m));
+    b(d, w(u, m));
   }
   function I(o, d) {
     if (f = o, !o || !o.date || !o.party) {
       R(o);
       return;
     }
-<<<<<<< HEAD
-    const p = ++S, u = JSON.stringify([o.date, o.meal, o.party]), m = l.get(u);
-=======
-    const p = ++w, u = JSON.stringify([o.date, o.meal, o.party]), m = l.get(u);
->>>>>>> 6abe5b16
+    const p = ++A, u = JSON.stringify([o.date, o.meal, o.party]), m = l.get(u);
     if (m && Date.now() - m.timestamp < vt && d === 0) {
-      j(m.payload, o, p);
-      return;
-    }
-<<<<<<< HEAD
-    B(), A(), q(a.strings && a.strings.updatingSlots || "Aggiornamento disponibilità…", "loading"), E(o, { state: "loading", slots: 0 });
-    const w = St(a.endpoint, o), v = performance.now();
-    fetch(w, { credentials: "same-origin", headers: { Accept: "application/json" } }).then((c) => c.json().catch(() => ({})).then((x) => {
-=======
-    B(), C(), q(a.strings && a.strings.updatingSlots || "Aggiornamento disponibilità…", "loading"), y(o, { state: "loading", slots: 0 });
+      B(m.payload, o, p);
+      return;
+    }
+    j(), C(), q(a.strings && a.strings.updatingSlots || "Aggiornamento disponibilità…", "loading"), b(o, { state: "loading", slots: 0 });
     const E = St(a.endpoint, o), g = performance.now();
     fetch(E, { credentials: "same-origin", headers: { Accept: "application/json" } }).then((c) => c.json().catch(() => ({})).then((x) => {
->>>>>>> 6abe5b16
       if (!c.ok) {
         const S = new Error("availability_error");
         S.status = c.status, S.payload = x;
@@ -1384,22 +1253,14 @@
       }
       return x;
     })).then((c) => {
-      if (p !== w)
-        return;
-<<<<<<< HEAD
-      const x = performance.now() - v;
-=======
+      if (p !== A)
+        return;
       const x = performance.now() - g;
->>>>>>> 6abe5b16
-      typeof a.onLatency == "function" && a.onLatency(x), l.set(u, { payload: c, timestamp: Date.now() }), j(c, o, p);
+      typeof a.onLatency == "function" && a.onLatency(x), l.set(u, { payload: c, timestamp: Date.now() }), B(c, o, p);
     }).catch((c) => {
-      if (p !== w)
-        return;
-<<<<<<< HEAD
-      const x = performance.now() - v;
-=======
+      if (p !== A)
+        return;
       const x = performance.now() - g;
->>>>>>> 6abe5b16
       typeof a.onLatency == "function" && a.onLatency(x);
       const S = c && c.payload && typeof c.payload == "object" ? c.payload.data || {} : {}, k = typeof c.status == "number" ? c.status : S && typeof S.status == "number" ? S.status : 0;
       let F = 0;
@@ -1443,7 +1304,7 @@
       l.delete(o), I(f, 0);
     },
     getSelection() {
-      return b;
+      return y;
     },
     clearSelection() {
       et();
