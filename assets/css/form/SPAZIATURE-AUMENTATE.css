--- conflicted
+++ resolved
@@ -52,12 +52,7 @@
 
 .fp-btn,
 .fp-resv-button {
-<<<<<<< HEAD
-  padding: 1rem 2rem !important;
-=======
   padding: 0.75rem 1.5rem !important;
-  margin: 0.25rem 0 !important;
->>>>>>> 315eeed8
 }
 
 .fp-btn-group {
